--- conflicted
+++ resolved
@@ -366,24 +366,10 @@
             let tmpDiv = document.createElement('div');
 
             let pastedData;
-<<<<<<< HEAD
-            if (e && e.clipboardData && e.clipboardData.types && e.clipboardData.getData) {
-                let types = e.clipboardData.types;
-                if (((types instanceof DOMStringList) && types.contains("text/html")) || (types.indexOf && types.indexOf('text/html') !== -1)) {
-                    let content = e.clipboardData.getData('text/html');
-                    tmpDiv.innerHTML = content;
-                    pastedData = [ ...tmpDiv.childNodes].map(e=>e.textContent).join('\n');
-                } else {
-                    pastedData = e.clipboardData.getData('text/plain');
-                }
-
-                var cursor = sel.getRangeAt(0);  // specific posiiton or range
-=======
             if (e && e.clipboardData && e.clipboardData.getData) {
                 pastedData = e.clipboardData.getData('text/plain');
-                
+
                 var cursor = sel.getRangeAt(0);  // specific position or range
->>>>>>> 0d7952bf
                 // for a range, delete content to clean data and to get resulting specific cursor position from it:
                 cursor.deleteContents(); // if selection is done on several lines, cursor caret be placed between 2 divs
 
