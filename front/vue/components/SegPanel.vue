<template>
    <div class="col panel">
        <div
            class="tools"
        >
            <i
                title="Segmentation Panel"
                class="panel-icon fas fa-align-left"
            />
            <div class="btn-group">
                <button
                    id="undo"
                    ref="undo"
                    title="Undo. (Ctrl+Z)"
                    class="btn btn-sm btn-outline-dark ml-3 fas fa-undo"
                    autocomplete="off"
                    disabled
                />
                <button
                    id="redo"
                    ref="redo"
                    title="Redo. (Ctrl+Y)"
                    class="btn btn-sm btn-outline-dark fas fa-redo"
                    autocomplete="off"
                    disabled
                />
            </div>

            <div class="btn-group">
                <button
                    id="toggle-settings"
                    title="Editor settings."
                    class="btn btn-sm btn-info ml-3 fas fa-cogs dropdown-toggle"
                    type="button"
                    data-toggle="dropdown"
                />
                <div
                    id="be-settings-menu"
                    class="dropdown-menu"
                >
                    <div>
                        <label for="be-even-bl-color">Baselines</label>
                        <br><input
                            id="be-bl-color"
                            type="color"
                        >
                    </div>
                    <div>
                        <label for="be-dir-color">Line direction hints (by type)</label>
                        <br>
                        <input
                            id="be-dir-color-0"
                            type="color"
                            title="None"
                        >
                        <input
                            v-for="(type, index) in $store.state.document.types.lines"
                            :id="'be-dir-color-' + (index + 1)"
                            :key="'BT' + type + index"
                            type="color"
                            :data-type="type.name"
                            :title="type.name"
                        >
                    </div>
                    <div>
                        <label for="be-reg-color">Regions (by type)</label>
                        <br>
                        <input
                            id="be-reg-color-0"
                            type="color"
                            title="None"
                        >
                        <input
                            v-for="(type, index) in $store.state.document.types.regions"
                            :id="'be-reg-color-' + (index + 1)"
                            :key="'LT' + type + index"
                            type="color"
                            :data-type="type.name"
                            :title="type.name"
                        >
                    </div>
                    <!-- <div class="dropdown-divider"></div> -->
                    <!-- Line thickness<input type="slider"/> -->
                </div>
            </div>

            <button
                v-if="hasBinaryColor"
                id="toggle-binary"
                :class="[colorMode == 'binary' ? 'btn-success' : 'btn-info']"
                title="Toggle binary image."
                class="btn btn-sm fas fa-adjust"
                autocomplete="off"
                @click="toggleBinary"
            />
            <div class="btn-group">
                <button
                    id="be-toggle-regions"
                    title="Switch to region mode. (R)"
                    class="btn btn-sm btn-info fas fa-th-large"
                    autocomplete="off"
                />

                <button
                    id="be-toggle-line-mode"
                    title="Toggle line masks and stroke width. (M)"
                    class="btn btn-sm btn-info fas fa-mask"
                />
            </div>
            <div class="btn-group">
                <button
                    id="be-split-lines"
                    title="Cut through lines. (C)"
                    class="btn btn-sm btn-warning fas fa-cut"
                />
            </div>

            <div class="btn-group">
                <button
                    id="be-toggle-order"
                    title="Toggle ordering display. (L)"
                    class="btn btn-sm btn-info fas fa-sort-numeric-down"
                    autocomplete="off"
                />
                <button
                    id="toggle-auto-order"
                    title="Toggle automatic reordering on line creation/deletion."
                    class="btn btn-sm fas fa-robot"
                    :class="[autoOrder ? 'btn-success' : 'btn-info']"
                    @click="toggleAutoOrder"
                />
                <button
                    v-if="!autoOrder"
                    id="manualOrder"
                    title="Reorder line automatically"
                    class="btn btn-sm btn-info fas fa-sort"
                    @click="recalculateOrdering"
                />
            </div>

            <button
                v-if="
                    !$store.getters['lines/hasMasks'] && $store.state.lines.all.length > 0
                "
                class="btn btn-sm btn-success fas fa-thumbs-up ml-auto"
                title="Segmentation is ready for mask calculation!"
                @click="processLines"
            />
            <button
                id="segmentation-help-ben"
                data-toggle="collapse"
                data-target="#segmentation-help"
                title="Help."
                class="btn btn-sm btn-info fas fa-question help nav-item ml-2"
            />
            <div
                id="segmentation-help"
                class="alert alert-primary help-text collapse"
            >
                <button
                    type="button"
                    data-toggle="collapse"
                    data-target="#segmentation-help"
                    class="close"
                    aria-label="Close"
                >
                    <span aria-hidden="true">&times;</span>
                </button>
                <help />
            </div>
        </div>

        <div id="context-menu">
            <button
                id="be-link-region"
                title="Link selected lines to (the first detected) background region. (Y)"
                class="hide btn btn-info m-1 fas fa-link"
            />
            <button
                id="be-unlink-region"
                title="Unlink selected lines from their region. (U)"
                class="hide btn btn-info m-1 fas fa-unlink"
            />
            <button
                id="be-merge-selection"
                title="Join selected lines. (J)"
                class="hide btn btn-info fas m-1 fa-compress-arrows-alt"
            />
            <button
                id="be-reverse-selection"
                title="Reverse selected lines. (I)"
                class="hide btn btn-info fas m-1 fa-arrows-alt-h"
            />
            <button
                id="be-set-type"
                title="Set the type on all selected lines/regions. (T)"
                class="btn m-1 btn-info fas fa-text-height"
            />
            <button
                id="be-delete-point"
                title="Delete selected points. (ctrl+suppr)"
                class="hide btn btn-warning m-1 fas fa-trash"
            />
            <button
                id="be-delete-selection"
                title="Delete all selected lines/regions. (suppr)"
                class="btn m-1 btn-danger fas fa-trash"
            />
        </div>

        <div id="info-tooltip" />

        <div class="content-container">
            <div
                id="seg-zoom-container"
                ref="segZoomContainer"
                class="content"
            >
                <div
                    v-if="loaded"
                    id="seg-data-binding"
                >
                    <segregion
                        v-for="region in $store.state.regions.all"
                        :key="'sR' + region.pk"
                        :region="region"
                    />
                    <segline
                        v-for="line in $store.state.lines.all"
                        :key="'sL' + line.pk"
                        :line="line"
                    />
                </div>

                <img
                    ref="img"
                    class="panel-img"
                >
                <!-- TODO: make line overlay component -->
                <div
                    id="segmentation-overlay"
                    class="overlay panel-overlay"
                    :class="{working: isWorking}"
                >
                    <svg
                        width="100%"
                        height="100%"
                    >
                        <defs>
                            <mask id="seg-overlay">
                                <rect
                                    x="0"
                                    y="0"
                                    width="100%"
                                    height="100%"
                                    fill="white"
                                />
                                <polygon points="" />
                            </mask>
                        </defs>
                        <rect
                            x="0"
                            y="0"
                            fill="grey"
                            opacity="0.5"
                            width="100%"
                            height="100%"
                            mask="url(#seg-overlay)"
                        />
                    </svg>
                </div>
            </div>
        </div>
    </div>
</template>

<script>
/*
   Baseline editor panel (or segmentation panel)
 */
import { BasePanel } from "../../src/editor/mixins.js";
import SegRegion from "./SegRegion.vue";
import SegLine from "./SegLine.vue";
import Help from "./Help.vue";
import { Segmenter } from "../../src/baseline.editor.js";

export default Vue.extend({
    components: {
        segline: SegLine,
        segregion: SegRegion,
        help: Help
    },
    mixins: [BasePanel],
    props: ["fullsizeimage"],
    data() {
        return {
            segmenter: { loaded: false },
            imageLoaded: false,
            colorMode: "color", //  color - binary - grayscale
            undoManager: new UndoManager(),
            isWorking: false,
            autoOrder: userProfile.get("autoOrder", true)
        };
    },
    computed: {
        hasBinaryColor() {
            return (
                this.$store.state.parts.loaded &&
        this.$store.state.parts.bw_image !== null
            );
        },
        loaded() {
            // for this panel we need both the image and the segmenter
            return this.segmenter && this.segmenter.loaded && this.imageLoaded;
        },
        imageSrc() {
            // empty the src to make sure the complete event gets fired
            // this.$img.src = '';
            if (!this.$store.state.parts.loaded) return "";
            // overrides imageSrc to deal with color modes
            // Note: vue.js doesn't have super call wtf we need to copy the code :(
            let src =
        (!this.fullsizeimage &&
         this.$store.state.parts.image.thumbnails !== undefined &&
         this.$store.state.parts.image.thumbnails.large) ||
        this.$store.state.parts.image.uri;

            let bwSrc =
        (this.colorMode == "binary" &&
          this.$store.state.parts.bw_image &&
          this.$store.state.parts.bw_image.uri) ||
        src;

            return bwSrc;
        },
    },
    watch: {
        "$store.state.parts.loaded": function (isLoaded, wasLoaded) {
            if (isLoaded === true) {
                if (this.colorMode !== "binary" && !this.hasBinaryColor) {
                    this.colorMode = "color";
                }
                this.initSegmenter();
            } else {
                this.segmenter.reset();
                this.undoManager.clear();
                this.refreshHistoryBtns();
            }
        },
        colorMode: function (n, o) {
            this.$parent.prefetchImage(
                this.imageSrc,
                function (src) {
                    this.setImageSource(src);
                    this.refreshSegmenter();
                }.bind(this)
            );
        },
        fullsizeimage: function (n, o) {
            // it was prefetched
            if (n && n != o) {
                this.setImageSource(this.imageSrc);
                this.segmenter.scale = 1;
                this.segmenter.refresh();
            }
        },
        "$store.state.document.blockShortcuts": function(n, o) {
            // make sure the segmenter does not trigger keyboard shortcuts either
            this.segmenter.disableShortcuts = n;
        },
    },
    mounted() {
    // wait for the element to be rendered
        Vue.nextTick(
            function () {
                this.$store.commit("lines/setAutoOrdering", this.autoOrder);

                this.$parent.zoom.register(this.$refs.segZoomContainer, { map: true });
                let beSettings =
          userProfile.get("baseline-editor-" + this.$store.state.document.id) ||
          {};
                this.$img = this.$refs.img;

                this.segmenter = new Segmenter(this.$img, {
                    delayInit: true,
                    idField: "pk",
                    defaultTextDirection:
            this.$store.state.document.mainTextDirection.slice(-2),
                    regionTypes: this.$store.state.document.types.regions.map(
                        (t) => t.name
                    ),
                    lineTypes: this.$store.state.document.types.lines.map((t) => t.name),
                    baselinesColor: beSettings["color-baselines"] || null,
                    regionColors: beSettings["color-regions"] || null,
                    directionHintColors: beSettings["color-directions"] || null,
                });
                // we need to move the baseline editor canvas up one tag so that it doesn't get caught by wheelzoom.
                let canvas = this.segmenter.canvas;
                canvas.parentNode.parentNode.appendChild(canvas);

                // already mounted with a part = opening the panel after page load
                if (this.$store.state.parts.loaded) {
                    this.initSegmenter();
                }

                // Prevent shortcuts from interfering with the searchbox in the navbar and conversely
                let searchbox = document.getElementById("navbar-searchbox")
                if (searchbox) {
                    searchbox.addEventListener(
                        "focus",
                        function (e) {
                            this.$store.commit("document/setBlockShortcuts", true);
                        }.bind(this)
                    );
                    searchbox.addEventListener(
                        "blur",
                        function (e) {
                            this.$store.commit("document/setBlockShortcuts", false);
                        }.bind(this)
                    );
                }

                // simulates wheelzoom for canvas
                var zoom = this.$parent.zoom;
                zoom.events.addEventListener(
                    "wheelzoom.updated",
                    function (e) {
                        this.updateZoom(e.detail);
                    }.bind(this)
                );
                this.updateZoom(zoom);

                this.segmenter.events.addEventListener(
                    "baseline-editor:settings",
                    function (ev) {
                        let key = "baseline-editor-" + this.$store.state.document.id;
                        let settings = userProfile.get(key) || {};
                        settings[event.detail.name] = event.detail.value;
                        userProfile.set(key, settings);
                    }.bind(this)
                );
                this.segmenter.events.addEventListener(
                    "baseline-editor:delete",
                    function (ev) {
                        let data = ev.detail;
                        this.bulkDelete(data);
                        this.pushHistory(
                            function () {
                                this.bulkCreate(data, true);
                            }.bind(this),
                            function () {
                                this.bulkDelete(data);
                            }.bind(this)
                        );
                    }.bind(this)
                );
                this.segmenter.events.addEventListener(
                    "baseline-editor:merge",
                    async (ev) => {
                        const data = ev.detail;
                        this.isWorking = true;
                        try {
                            await this.merge(data); // Updates data and adds createdLine
                        } catch (error) {
                            console.warn("Failed to merge lines:", error);
                            this.isWorking = false;
                            return;
                        }

                        this.pushHistory(
                            () => {
                                this.bulkDelete({ lines: [data.createdLine] });
                                this.bulkCreate(data, true);
                            },
                            () => {
                                this.bulkDelete(data);
                                this.bulkCreate({ lines: [data.createdLine]}, true);
                            }
                        )

                        this.isWorking = false;
                    }
                );
                this.segmenter.events.addEventListener(
                    "baseline-editor:update",
                    function (ev) {
                        // same event for creation and modification of a line/region
                        let data = ev.detail;
                        this.extractPrevious(data);
                        let toCreate = {
                            lines:
                (data.lines &&
                  data.lines.filter((l) => l.context.pk === null)) ||
                [],
                            regions:
                (data.regions &&
                  data.regions.filter((l) => l.context.pk === null)) ||
                [],
                        };
                        let toUpdate = {
                            lines:
                (data.lines &&
                  data.lines.filter((l) => l.context.pk !== null)) ||
                [],
                            regions:
                (data.regions &&
                  data.regions.filter((l) => l.context.pk !== null)) ||
                [],
                        };
                        this.bulkCreate(toCreate, false);
                        this.bulkUpdate(toUpdate);
                        this.pushHistory(
                            function () {
                                // undo
                                this.bulkDelete(toCreate);
                                this.bulkUpdate({
                                    lines: toUpdate.lines.map((l) => l.previous),
                                    regions: toUpdate.regions.map((r) => r.previous),
                                });
                            }.bind(this),
                            function () {
                                // redo
                                this.bulkCreate(toCreate, true);
                                this.bulkUpdate(toUpdate);
                            }.bind(this)
                        );
                    }.bind(this)
                );
            }.bind(this)
        );

        // history
        this.$refs.undo.addEventListener(
            "click",
            function (ev) {
                this.undo();
            }.bind(this)
        );
        this.$refs.redo.addEventListener(
            "click",
            function (ev) {
                this.redo();
            }.bind(this)
        );
        this.$refs.img.addEventListener(
            "load",
            function (ev) {
                this.onImageLoaded();
            }.bind(this)
        );

        document.addEventListener(
            "keyup",
            function (ev) {
                if (ev.ctrlKey) {
                    if (ev.key == "z") this.undo();
                    if (ev.key == "y") this.redo();
                }
            }.bind(this)
        );
    },
    methods: {
        toggleBinary(ev) {
            if (this.colorMode == "color") this.colorMode = "binary";
            else this.colorMode = "color";
        },

        toggleAutoOrder(ev) {
            this.autoOrder = !this.autoOrder;
            this.$store.commit("lines/setAutoOrdering", this.autoOrder);
            userProfile.set("autoOrder", this.autoOrder);
        },

        pushHistory(undo, redo) {
            this.undoManager.add({
                undo: undo,
                redo: redo,
            });
            this.refreshHistoryBtns();
        },
        initSegmenter() {
            this.$parent.prefetchImage(
                this.imageSrc,
                function (src) {
                    this.setImageSource(src);
                    this.refreshSegmenter();
                }.bind(this)
            );
        },
        setImageSource(src) {
            this.$img.src = src;
            this.imageLoaded = false;
        },
        refreshSegmenter() {
            Vue.nextTick(
                function () {
                    if (!this.$store.state.parts.image || this.$img.naturalWidth === 0) {
                        console.warn("refreshSegmenter called with no image");
                        return;
                    }
                    this.segmenter.scale =
            this.$img.naturalWidth / this.$store.state.parts.image.size[0];
                    if (this.segmenter.loaded) {
                        this.segmenter.refresh();
                    } else {
                        this.segmenter.init();
                    }
                }.bind(this)
            );
        },
        updateZoom(zoom) {
            // might not be mounted yet
            if (this.segmenter && this.$img.complete) {
                this.segmenter.canvas.style.top = zoom.pos.y + "px";
                this.segmenter.canvas.style.left = zoom.pos.x + "px";
                this.segmenter.refresh();
            }
        },
        updateView() {
            // We REALLY need to check that SegPanel is opened
            // (with this.$store.state.document.visible_panels.segmentation == true)
            // before trying to refresh the segmenter.
            // If SegPanel is closed, paper.js will try to transform a null canvas and
            // will throw multiple errors in the browser console when the mouse is moving.
            if (
                this.segmenter.loaded &&
        this.$store.state.document.visible_panels.segmentation
            ) {
                this.segmenter.refresh();
            }
        },
        // undo manager helpers
        async bulkCreate(data, createInEditor) {
            if (data.regions && data.regions.length) {
                // note: regions dont get a bulk_create
                for (let i = 0; i < data.regions.length; i++) {
                    try {
                        const newRegion = await this.$store.dispatch("regions/create", {
                            pk: data.regions[i].id,
                            box: data.regions[i].box,
                            type: data.regions[i].type,
                        });
                        if (createInEditor) {
                            this.segmenter.loadRegion(newRegion);
                        }
                        // also update pk in the original data for undo/redo
                        data.regions[i].context.pk = newRegion.pk;
                        this.$store.commit("regions/load", newRegion.pk);
                    } catch (err) {
                        console.log("couldn't create region", err);
                    }
                }
            }
            if (data.lines && data.lines.length) {
                try {
                    const newLines = await this.$store.dispatch("lines/bulkCreate", {
                        lines: data.lines.map((l) => {
                            const mapped = {
                                pk: l.pk,
                                baseline: l.baseline,
                                mask: l.mask,
                                region: (l.region && l.region.context.pk) || null,
                            };

                            if (l.transcriptionsForUndelete) {
                                mapped.transcriptions = l.transcriptionsForUndelete?.map(
                                    (t) => {
                                        return {
                                            content: t.content,
                                            transcription: t.transcription,
                                        };
                                    }
                                );
                            }

                            return mapped;
                        }),
                        transcription:
              this.$store.state.transcriptions.selectedTranscription,
                    });
                    for (let i = 0; i < newLines.length; i++) {
                        let line = newLines[i];
                        // create a new line in case the event didn't come from the editor
                        if (createInEditor) {
                            let region = this.segmenter.regions.find(
                                (r) => r.context.pk == line.region
                            );
                            this.segmenter.loadLine(line, region);
                        }
                        // update the segmenter pk
                        data.lines[i].context.pk = line.pk;
                        this.$store.commit("lines/load", line.pk);
                    }
                } catch (err) {
                    console.log("couldn't create lines", err);
                }
            }
        },
        async bulkUpdate(data) {
            if (data.regions && data.regions.length) {
                for (let i = 0; i < data.regions.length; i++) {
                    try {
                        let region = data.regions[i];
                        const updatedRegion = await this.$store.dispatch("regions/update", {
                            pk: region.context.pk,
                            box: region.box,
                            type: region.type,
                        });
                        let segmenterRegion = this.segmenter.regions.find(
                            (r) => r.context.pk == updatedRegion.pk
                        );
                        segmenterRegion.update(updatedRegion.box);
                    } catch (err) {
                        console.log("couldn't update region", err);
                    }
                }
            }
            if (data.lines && data.lines.length) {
                try {
                    const updatedLines = await this.$store.dispatch(
                        "lines/bulkUpdate",
                        data.lines.map((l) => {
                            return {
                                pk: l.context.pk,
                                baseline: l.baseline,
                                mask: l.mask,
                                region: l.region && l.region.context.pk,
                                type: l.type,
                            };
                        })
                    );
                    for (let i = 0; i < updatedLines.length; i++) {
                        let line = updatedLines[i];
                        let region =
              this.segmenter.regions.find((r) => r.context.pk == line.region) ||
              null;
                        let segmenterLine = this.segmenter.lines.find(
                            (l) => l.context.pk == line.pk
                        );
                        segmenterLine.update(line.baseline, line.mask, region, line.order);
                    }
                } catch (err) {
                    console.log("couldn't update line", err);
                }
            }
        },

        async deleteRegion(region) {
            try {
                this.$store.dispatch(
                    "regions/delete",
                    region.context.pk
                );
                let segRegion = this.segmenter.regions.find(
                    (r) => r.context.pk == region.context.pk
                );
                if (segRegion) segRegion.remove();
            } catch (err) {
                console.log(
                    "couldn't delete region #",
                    region.context.pk,
                    err
                );
            }
        },

        async bulkDelete(data) {
            if (data.regions && data.regions.length) {
                // regions don't have a bulk delete
                await Promise.all(data.regions.map((r) => this.deleteRegion(r)));
            }
            if (data.lines && data.lines.length) {
                try {
                    const { deletedPKs, deletedLines } = await this.$store.dispatch(
                        "lines/bulkDelete",
                        data.lines.map((l) => l.context.pk)
                    );
                    this.processDeleteResponse(data, deletedPKs, deletedLines);
                } catch (err) {
                    console.error("couldn't bulk delete lines", err);
                }
            }
        },

        processDeleteResponse(data, deletedPKs, deletedLines) {
            // Remove the lines from the segmenter
            const segmenterLines = this.segmenter.lines.filter(
                (l) => deletedPKs.indexOf(l.context.pk) >= 0
            );

<<<<<<< HEAD
            for (const line of segmenterLines) {
                line.remove();
            }
=======
    async merge(data) {
      const { createdLine, deletedPKs, deletedLines } =
        await this.$store.dispatch(
          "lines/merge", {
            pks: data.lines.map((l) => l.context.pk),
            transcription: this.$store.state.transcriptions.selectedTranscription,
          }
        );
      let region = this.segmenter.regions.find(
          (r) => r.context.pk == createdLine.region
      );
      if (createdLine.typology) {
        var typo = this.$store.state.document.types.lines.find(t => t.pk == createdLine.typology);
        createdLine.type = typo.name;
      }
      const segmenterLine = this.segmenter.loadLine(createdLine, region);

      // update the segmenter pk
      segmenterLine.context.pk = createdLine.pk;
      data.createdLine = segmenterLine.get();
      this.$store.commit("lines/load", createdLine.pk);
      this.processDeleteResponse(data, deletedPKs, deletedLines);
    },
>>>>>>> aaeb116b

            // Update the original data.lines - adding the transcriptions, because we will want to pass them on to bulkCreate.
            // The same data object is placed in the undo stack, so changing the lines in place is enough
            for (const deletedLine of deletedLines) {
                const dataLine = data.lines.find(
                    (l) => l.context.pk === deletedLine.pk
                );
                if (!dataLine) {
                    console.warn(
                        `Response of bulkDelete contained line ${deletedLine.pk} which we have never tried to delete`
                    );
                    continue;
                }
                dataLine.transcriptionsForUndelete = deletedLine.transcriptions;
            }
        },

        async merge(data) {
            const { createdLine, deletedPKs, deletedLines } =
        await this.$store.dispatch(
            "lines/merge", {
                pks: data.lines.map((l) => l.context.pk),
                transcription: this.$store.state.transcriptions.selectedTranscription,
            }
        );
            let region = this.segmenter.regions.find(
                (r) => r.context.pk == createdLine.region
            );
            const segmenterLine = this.segmenter.loadLine(createdLine, region);

            // update the segmenter pk
            segmenterLine.context.pk = createdLine.pk;
            data.createdLine = segmenterLine.get();
            this.$store.commit("lines/load", createdLine.pk);
            this.processDeleteResponse(data, deletedPKs, deletedLines);
        },

        extractPrevious(data) {
            // given modifications on lines/regions,
            // update data with a previous attribute containing the current state
            if (data.regions && data.regions.length) {
                data.regions.forEach(
                    function (r) {
                        let region = this.$store.state.regions.all.find(
                            (e) => e.pk == r.context.pk
                        );
                        if (region) {
                            r.previous = {
                                context: r.context,
                                box: region && region.box.slice(), // copy the array
                            };
                        }
                    }.bind(this)
                );
            }
            if (data.lines && data.lines.length) {
                data.lines.forEach(
                    function (l) {
                        let line = this.$store.state.lines.all.find(
                            (e) => e.pk == l.context.pk
                        );
                        if (line) {
                            l.previous = {
                                context: l.context,
                                baseline: line.baseline && line.baseline.slice(),
                                mask: line.mask && line.mask.slice(),
                                region:
                  (line.region &&
                    this.segmenter.regions.find(
                        (r) => r.context.pk == line.region
                    )) ||
                  null,
                            };
                        }
                    }.bind(this)
                );
            }
        },

        async processLines(ev) {
            ev.target.disabled = true;
            await this.$store.dispatch("lines/recalculateMasks");
        },

        async recalculateOrdering(ev) {
            await this.$store.dispatch("lines/recalculateOrdering");
        },

        onImageLoaded() {
            this.imageLoaded = true;
            this.refreshSegmenter();
        },
        /* History */
        undo() {
            this.undoManager.undo();
            this.refreshHistoryBtns();
        },
        redo() {
            this.undoManager.redo();
            this.refreshHistoryBtns();
        },
        refreshHistoryBtns() {
            if (this.undoManager.hasUndo()) this.$refs.undo.disabled = false;
            else this.$refs.undo.disabled = true;
            if (this.undoManager.hasRedo()) this.$refs.redo.disabled = false;
            else this.$refs.redo.disabled = true;
        },
    },
});
</script>

<style scoped>
</style><|MERGE_RESOLUTION|>--- conflicted
+++ resolved
@@ -788,35 +788,9 @@
                 (l) => deletedPKs.indexOf(l.context.pk) >= 0
             );
 
-<<<<<<< HEAD
             for (const line of segmenterLines) {
                 line.remove();
             }
-=======
-    async merge(data) {
-      const { createdLine, deletedPKs, deletedLines } =
-        await this.$store.dispatch(
-          "lines/merge", {
-            pks: data.lines.map((l) => l.context.pk),
-            transcription: this.$store.state.transcriptions.selectedTranscription,
-          }
-        );
-      let region = this.segmenter.regions.find(
-          (r) => r.context.pk == createdLine.region
-      );
-      if (createdLine.typology) {
-        var typo = this.$store.state.document.types.lines.find(t => t.pk == createdLine.typology);
-        createdLine.type = typo.name;
-      }
-      const segmenterLine = this.segmenter.loadLine(createdLine, region);
-
-      // update the segmenter pk
-      segmenterLine.context.pk = createdLine.pk;
-      data.createdLine = segmenterLine.get();
-      this.$store.commit("lines/load", createdLine.pk);
-      this.processDeleteResponse(data, deletedPKs, deletedLines);
-    },
->>>>>>> aaeb116b
 
             // Update the original data.lines - adding the transcriptions, because we will want to pass them on to bulkCreate.
             // The same data object is placed in the undo stack, so changing the lines in place is enough
@@ -845,6 +819,10 @@
             let region = this.segmenter.regions.find(
                 (r) => r.context.pk == createdLine.region
             );
+            if (createdLine.typology) {
+                var typo = this.$store.state.document.types.lines.find((t) => t.pk == createdLine.typology);
+                createdLine.type = typo.name;
+            }
             const segmenterLine = this.segmenter.loadLine(createdLine, region);
 
             // update the segmenter pk
