--- conflicted
+++ resolved
@@ -78,16 +78,6 @@
     --editor-toolbar-z: 1;
     --editor-global-toolbar-z: 2;
     --editor-nav-z: 3;
-<<<<<<< HEAD
-    --global-nav-z: 4;
-    --segmented-button-focus-z: 5;
-    --table-actions-z: 6;
-    --taggroup-overflow-z: 7;
-    --sidebar-backdrop-z: 8;
-    --sidebar-container-z: 9;
-    --sidebar-z: 10;
-    --menu-z: 11;
-=======
     --detached-toolbar-z: 4;
     --global-nav-z: 5;
     --segmented-button-focus-z: 6;
@@ -96,10 +86,10 @@
     --sidebar-backdrop-z: 9;
     --sidebar-container-z: 10;
     --sidebar-z: 11;
->>>>>>> 98f22517
-    --modal-backdrop-z: 12;
-    --modal-z: 13;
-    --toast-z: 14;
+    --menu-z: 12;
+    --modal-backdrop-z: 13;
+    --modal-z: 14;
+    --toast-z: 15;
 }
 .light-mode {
     /* light mode backgrounds */
@@ -327,8 +317,6 @@
 .v-popper--theme-escr-tooltip-small .v-popper__inner {
     padding: 8px;
     border-radius: 8px;
-<<<<<<< HEAD
-=======
 }
 .v-popper--theme-escr-tooltip .v-popper__arrow-inner,
 .v-popper--theme-escr-tooltip-small .v-popper__arrow-inner {
@@ -337,7 +325,6 @@
 .v-popper--theme-escr-tooltip .v-popper__arrow-outer,
 .v-popper--theme-escr-tooltip-small .v-popper__arrow-outer {
     border-color: var(--background2);
->>>>>>> 98f22517
 }
 
 /* spinner (adapted from bootstrap) */
