--- conflicted
+++ resolved
@@ -57,12 +57,9 @@
     --background2-dark: #cacaca;
     --background2-darker: #b5b5b5;
     --background2-focus: rgb(202 202 202 / 50%);
-<<<<<<< HEAD
     --background3: #dfdfdf;
-=======
     /* modal backdrop */
     --modal-backdrop: rgb(0 0 0 / 10%);
->>>>>>> 8651aff4
     /* light mode text */
     --text1: #212323;
     --text2: #666768;
@@ -82,12 +79,9 @@
     --background2-dark: #565a5b;
     --background2-darker: #666a6c;
     --background2-focus: rgb(86 90 91 / 50%);
-<<<<<<< HEAD
     --background3: #383b3c;
-=======
     /* modal backdrop */
     --modal-backdrop: rgb(0 0 0 / 33%);
->>>>>>> 8651aff4
     /* dark mode text */
     --text1: #ffffff;
     --text2: #a7a8a9;
