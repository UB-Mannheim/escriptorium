--- conflicted
+++ resolved
@@ -9,12 +9,9 @@
   },
   "dependencies": {
     "@fortawesome/fontawesome-free": "^5.7.0",
-<<<<<<< HEAD
     "@recogito/annotorious": "^2.5.5",
     "@recogito/recogito-js": "^1.4.2",
-=======
     "@teklia/virtual-keyboard": "^0.2.1",
->>>>>>> 17f24bb1
     "axios": "^0.21.1",
     "bootstrap": "^4.2.1",
     "css-loader": "^5.0.1",
