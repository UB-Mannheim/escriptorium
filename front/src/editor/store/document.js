--- conflicted
+++ resolved
@@ -52,13 +52,11 @@
     setVisiblePanels(state, payload) {
         state.visible_panels = assign({}, state.visible_panels, payload)
     },
-<<<<<<< HEAD
     setAnnotationTaxonomies(state, payload) {
         state.annotationTaxonomies[payload[0]] = payload[1]
-=======
+    },
     setEnabledVKs(state, vks) {
         state.enabledVKs = assign([], state.enabledVKs, vks)
->>>>>>> 17f24bb1
     },
     reset (state) {
         assign(state, initialState())
