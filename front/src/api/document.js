import axios from "axios";
import { getFilterParams, getSortParam, ontologyMap } from "./util";

// retrieve the full list of documents, with filters/sort
export const retrieveDocumentsList = async ({
    projectId,
    field,
    direction,
    filters,
}) => {
    let params = {};
    if (projectId) {
        params.project = projectId;
    }
    if (field && direction) {
        params.ordering = getSortParam({ field, direction });
    }
    if (filters) {
        params = { ...params, ...getFilterParams({ filters }) };
    }
    return await axios.get("/documents/", { params });
};

// retrieve single document by ID
export const retrieveDocument = async (documentId) =>
    await axios.get(`/documents/${documentId}/`);

// retrieve types list for a specific transcription on a document
export const retrieveDocumentOntology = async ({
    documentId,
    category,
    sortField,
    sortDirection,
}) => {
    let params = {};
    if (sortField && sortDirection) {
        params.ordering = getSortParam({
            field: sortField,
            direction: sortDirection,
        });
    }
    if (["image", "text"].includes(category)) {
        params.target = category;
    }
    return await axios.get(
<<<<<<< HEAD
        `/documents/${documentId}/${ontologyMap[category]}`,
=======
        `/documents/${documentId}/transcriptions/${transcriptionId}/types/${ontologyMap[
            category
        ]}/`,
>>>>>>> be178800
        { params },
    );
};

// retrieve characters, sorted by character or frequency, for a specific transcription on a document
export const retrieveTranscriptionCharacters = async ({
    documentId,
    transcriptionId,
    field,
    direction,
}) => {
    let ordering = "-frequency";
    if (field && direction) {
        ordering = getSortParam({ field, direction });
    }
    if (ordering === "char") {
        return await axios.get(
            `/documents/${documentId}/transcriptions/${transcriptionId}/characters_by_char`,
        );
    } else {
        return await axios.get(
            `/documents/${documentId}/transcriptions/${transcriptionId}/characters`,
        );
    }
<<<<<<< HEAD
=======
    return await axios.get(
        `/documents/${documentId}/transcriptions/${transcriptionId}/characters/`,
        { params },
    );
>>>>>>> be178800
};

// retrieve the total number of characters in a specific transcription level on a document
export const retrieveTranscriptionCharCount = async ({
    documentId,
    transcriptionId,
}) => {
    return await axios.get(
        `/documents/${documentId}/transcriptions/${transcriptionId}/character_count/`,
    );
};

// retrieve document parts
export const retrieveDocumentParts = async ({
    documentId,
    field,
    direction,
}) => {
    let params = {};
    if (field && direction) {
        params.ordering = getSortParam({ field, direction });
    }
    return await axios.get(`/documents/${documentId}/parts/`, { params });
};
// create a new document
export const createDocument = async ({
    name,
    project,
    mainScript,
    readDirection,
    linePosition,
    tags,
}) =>
    await axios.post("/documents/", {
        name,
        project,
        main_script: mainScript,
        read_direction: readDirection,
        line_offset: linePosition,
        tags,
    });

// delete a document
export const deleteDocument = async ({ documentId }) =>
    await axios.delete(`/documents/${documentId}/`);

// edit a document
export const editDocument = async (
    documentId,
    { name, project, mainScript, readDirection, linePosition, tags },
) =>
    await axios.put(`/documents/${documentId}/`, {
        name,
        project,
        main_script: mainScript,
        read_direction: readDirection,
        line_offset: linePosition,
        tags,
    });

// retrieve document metadata
export const retrieveDocumentMetadata = async (documentId) =>
    await axios.get(`/documents/${documentId}/metadata/`);

// create document metadata
export const createDocumentMetadata = async ({ documentId, metadatum }) =>
    await axios.post(`/documents/${documentId}/metadata/`, {
        ...metadatum,
    });

// update document metadata
export const updateDocumentMetadata = async ({ documentId, metadatum }) =>
    await axios.put(`/documents/${documentId}/metadata/${metadatum.pk}/`, {
        ...metadatum,
    });

// delete document metadata
export const deleteDocumentMetadata = async ({ documentId, metadatumId }) =>
    await axios.delete(`/documents/${documentId}/metadata/${metadatumId}/`);

// retrieve document models
export const retrieveDocumentModels = async (documentId) =>
    await axios.get("/models/", {
        params: {
            documents: documentId,
        },
    });

const jobTypeIds = {
    segment: 1,
    recognize: 2,
};

// retrieve all models (by job type)
export const retrieveModels = async (jobType) =>
    await axios.get("/models", { params: { job: jobTypeIds[jobType] } });

// share this document with a group or user
export const shareDocument = async ({ documentId, group, user }) =>
    await axios.post(`/documents/${documentId}/share/`, {
        group,
        user,
    });

// queue the segmentation task for this document
export const segmentDocument = async ({ documentId, override, model, steps }) =>
    await axios.post(`/documents/${documentId}/segment/`, {
        override,
        model,
        steps,
    });

// queue the transcription task for this document
export const transcribeDocument = async ({
    documentId,
    model,
    transcription,
}) =>
    await axios.post(`/documents/${documentId}/transcribe/`, {
        model,
        transcription,
    });

// retrieve textual witnesses for use in alignment
export const retrieveTextualWitnesses = async () =>
    await axios.get("/textual-witnesses/");

// queue the alignment task for this document
export const alignDocument = async ({
    documentId,
    beamSize,
    existingWitness,
    fullDoc,
    gap,
    layerName,
    maxOffset,
    merge,
    ngram,
    regionTypes,
    threshold,
    transcription,
    witnessFile,
}) => {
    // need to use FormData to handle witness file upload
    const formData = new FormData();
    if (beamSize) formData.append("beam_size", beamSize);
    if (existingWitness) formData.append("existing_witness", existingWitness);
    formData.append("full_doc", fullDoc);
    formData.append("gap", gap);
    formData.append("layer_name", layerName);
    if (maxOffset) formData.append("max_offset", maxOffset);
    formData.append("merge", merge);
    formData.append("n_gram", ngram);
    if (regionTypes?.length) {
        regionTypes.forEach((type) => formData.append("region_types", type));
    }
    formData.append("threshold", threshold);
    formData.append("transcription", transcription);
    if (witnessFile) formData.append("witness_file", witnessFile);
    const headers = { "Content-Type": "multipart/form-data" };
    return await axios.post(`/documents/${documentId}/align/`, formData, {
        headers,
    });
};

// queue the export task for this document
export const exportDocument = async ({
    documentId,
    fileFormat,
    includeImages,
    regionTypes,
    transcription,
}) =>
    await axios.post(`/documents/${documentId}/export/`, {
        region_types: regionTypes,
        file_format: fileFormat,
        include_images: includeImages,
        transcription,
    });

// queue the import task for this document
export const queueImport = async ({ documentId, params }) => {
    if (params["upload_file"]) {
        // need to use FormData to handle file upload
        const formData = new FormData();
        Object.keys(params).forEach((key) => {
            formData.append(key, params[key]);
        });
        const headers = { "Content-Type": "multipart/form-data" };
        return await axios.post(`/documents/${documentId}/import/`, formData, {
            headers,
        });
    }
    return await axios.post(`/documents/${documentId}/import/`, params);
};

// retrieve latest tasks for a document
export const retrieveDocumentTasks = async ({ documentId }) =>
    await axios.get("/tasks/", {
        params: {
            document: documentId,
        },
    });

// cancel a task on a document by pk
export const cancelTask = async ({ documentId, taskReportId }) =>
    await axios.post(`/documents/${documentId}/cancel_tasks/`, {
        task_report: taskReportId,
    });

export const createTranscriptionLayer = async ({ documentId, layerName }) =>
    await axios.post(`/documents/${documentId}/transcriptions/`, {
        name: layerName,
    });<|MERGE_RESOLUTION|>--- conflicted
+++ resolved
@@ -25,7 +25,7 @@
 export const retrieveDocument = async (documentId) =>
     await axios.get(`/documents/${documentId}/`);
 
-// retrieve types list for a specific transcription on a document
+// retrieve types list for a document
 export const retrieveDocumentOntology = async ({
     documentId,
     category,
@@ -43,13 +43,7 @@
         params.target = category;
     }
     return await axios.get(
-<<<<<<< HEAD
-        `/documents/${documentId}/${ontologyMap[category]}`,
-=======
-        `/documents/${documentId}/transcriptions/${transcriptionId}/types/${ontologyMap[
-            category
-        ]}/`,
->>>>>>> be178800
+        `/documents/${documentId}/${ontologyMap[category]}/`,
         { params },
     );
 };
@@ -67,20 +61,13 @@
     }
     if (ordering === "char") {
         return await axios.get(
-            `/documents/${documentId}/transcriptions/${transcriptionId}/characters_by_char`,
+            `/documents/${documentId}/transcriptions/${transcriptionId}/characters_by_char/`,
         );
     } else {
         return await axios.get(
-            `/documents/${documentId}/transcriptions/${transcriptionId}/characters`,
+            `/documents/${documentId}/transcriptions/${transcriptionId}/characters/`,
         );
     }
-<<<<<<< HEAD
-=======
-    return await axios.get(
-        `/documents/${documentId}/transcriptions/${transcriptionId}/characters/`,
-        { params },
-    );
->>>>>>> be178800
 };
 
 // retrieve the total number of characters in a specific transcription level on a document
