"""
Django settings for escriptorium project.

Generated by 'django-admin startproject' using Django 2.1.

For more information on this file, see
https://docs.djangoproject.com/en/2.1/topics/settings/

For the full list of settings and their values, see
https://docs.djangoproject.com/en/2.1/ref/settings/
"""

import os
import sys
import subprocess
from kombu import Queue
from django.utils.translation import gettext_lazy as _
from kraken.kraken import SEGMENTATION_DEFAULT_MODEL

# Build paths inside the project like this: os.path.join(BASE_DIR, ...)
BASE_DIR = os.path.dirname(os.path.dirname(os.path.abspath(__file__)))
PROJECT_ROOT = os.path.abspath(os.path.dirname(__file__))

ADMINS = [(os.getenv('DJANGO_SU_NAME', 'admin'),
           os.getenv('DJANGO_SU_EMAIL', 'admin@example.com'))]

# Add apps directory the sys.path
APPS_DIR = os.path.join(BASE_DIR, 'apps')
sys.path.append(APPS_DIR)

# Quick-start development settings - unsuitable for production
# See https://docs.djangoproject.com/en/2.1/howto/deployment/checklist/

# SECURITY WARNING: keep the secret key used in production secret!
SITE_ID = 1
SECRET_KEY = os.getenv('SECRET_KEY', 'a-beautiful-snowflake')

# SECURE_SSL_REDIRECT = os.getenv('SECURE_SSL_REDIRECT', False) == 'True'  # should be done by  nginx
SECURE_PROXY_SSL_HEADER = ('HTTP_X_FORWARDED_PROTO', 'https')

# SECURITY WARNING: don't run with debug turned on in production!
DEBUG = os.getenv('DEBUG', False)

CUSTOM_HOME = os.getenv('CUSTOM_HOME', False)

ALLOWED_HOSTS = ['*']

ASGI_APPLICATION = "escriptorium.routing.application"

INSTALLED_APPS = [
    'django.contrib.admin',
    'django.contrib.auth',
    'django.contrib.contenttypes',
    'django.contrib.sessions',
    'django.contrib.messages',
    'django.contrib.staticfiles',
    'django.contrib.sites',
    'django.forms',

    'django_cleanup',
    'ordered_model',
    'easy_thumbnails',
    'easy_thumbnails.optimize',
    'channels',
    'rest_framework',
    'rest_framework.authtoken',
    'captcha',

    'bootstrap',
    'versioning',
    'users',
    'core',
    'imports',
    'reporting',
]

MIDDLEWARE = [
    'django.middleware.security.SecurityMiddleware',
    'django.contrib.sessions.middleware.SessionMiddleware',
    'django.middleware.common.CommonMiddleware',
    'django.middleware.csrf.CsrfViewMiddleware',
    'django.contrib.auth.middleware.AuthenticationMiddleware',
    'django.contrib.messages.middleware.MessageMiddleware',
    'django.middleware.clickjacking.XFrameOptionsMiddleware',
]

ROOT_URLCONF = 'escriptorium.urls'

TEMPLATES = [
    {
        'BACKEND': 'django.template.backends.django.DjangoTemplates',
        'DIRS': [os.path.join(PROJECT_ROOT, 'templates'),
                 os.path.join(BASE_DIR, 'homepage')],  # custom homepage dir (volume in docker)
        'APP_DIRS': True,
        'OPTIONS': {
            'context_processors': [
                'django.template.context_processors.debug',
                'django.template.context_processors.request',
                'django.contrib.auth.context_processors.auth',
                'django.contrib.messages.context_processors.messages',
<<<<<<< HEAD
                'escriptorium.context_processors.enable_cookie_consent'
=======
                'escriptorium.context_processors.custom_homepage'
>>>>>>> a3efaec0
            ],
        },
    },
]
STATICFILES_FINDERS = (
    'django.contrib.staticfiles.finders.FileSystemFinder',
    'django.contrib.staticfiles.finders.AppDirectoriesFinder',
)

WSGI_APPLICATION = 'escriptorium.wsgi.application'


# Database
# https://docs.djangoproject.com/en/2.1/ref/settings/#databases

DATABASES = {
    'default': {
        'ENGINE': os.getenv('SQL_ENGINE', 'django.db.backends.postgresql'),
        'NAME': os.getenv('POSTGRES_DB', 'escriptorium'),
        'USER': os.getenv('POSTGRES_USER', 'postgres'),
        'PASSWORD': os.getenv('POSTGRES_PASSWORD', 'postgres'),
        'HOST': os.getenv('SQL_HOST', 'localhost'),
        'PORT': os.getenv('SQL_PORT', '5432'),
    }
}


# Password validation
# https://docs.djangoproject.com/en/2.1/ref/settings/#auth-password-validators

AUTH_PASSWORD_VALIDATORS = [
    {'NAME': 'django.contrib.auth.password_validation.UserAttributeSimilarityValidator'},
    {'NAME': 'django.contrib.auth.password_validation.MinimumLengthValidator'},
    {'NAME': 'django.contrib.auth.password_validation.CommonPasswordValidator'},
    {'NAME': 'django.contrib.auth.password_validation.NumericPasswordValidator'},
]

AUTH_USER_MODEL = 'users.User'
LOGIN_URL = 'login'
LOGIN_REDIRECT_URL = 'documents-list'
LOGOUT_REDIRECT_URL = '/'

# Internationalization
# https://docs.djangoproject.com/en/2.1/topics/i18n/

LANGUAGE_CODE = 'en-us'
TIME_ZONE = 'UTC'
USE_I18N = True
USE_L10N = True
USE_TZ = True
LANGUAGES = [
  ('en', _('English')),
  ('de', _('French')),
]

EMAIL_HOST = os.getenv('EMAIL_HOST', 'mail')
EMAIL_PORT = os.getenv('EMAIL_PORT', 25)
DEFAULT_FROM_EMAIL = os.getenv('DJANGO_FROM_EMAIL', 'noreply@escriptorium.fr')

REDIS_HOST = os.getenv('REDIS_HOST', 'localhost')
REDIS_PORT = int(os.getenv('REDIS_PORT', 6379))

CACHES = {
    "default": {
        "BACKEND": "django_redis.cache.RedisCache",
        "LOCATION": "redis://%s:%d/1" % (REDIS_HOST, REDIS_PORT),
        "OPTIONS": {
            "CLIENT_CLASS": "django_redis.client.DefaultClient"
        },
        "KEY_PREFIX": "cache"
    }
}

ELASTICSEARCH_HOST = os.getenv('ELASTICSEARCH_HOST', 'localhost')
ELASTICSEARCH_PORT = os.getenv('ELASTICSEARCH_HOST', 9200)

CELERY_BROKER_URL = 'redis://%s:%d/0' % (REDIS_HOST, REDIS_PORT)
CELERY_RESULT_BACKEND = 'redis://%s:%d' % (REDIS_HOST, REDIS_PORT)
CELERY_ACCEPT_CONTENT = ['application/json']
CELERY_TASK_SERIALIZER = 'json'
CELERY_RESULT_SERIALIZER = 'json'
CELERYD_ACKS_LATE = True

# time in seconds a user has to wait after a task is started before being able to recover
TASK_RECOVER_DELAY = 60 * 60 * 24  # 1 day

CELERY_TASK_QUEUES = (
    Queue('default', routing_key='default'),
    Queue('low-priority', routing_key='low-priority'),
    Queue('gpu', routing_key='gpu'),
)
CELERY_TASK_DEFAULT_QUEUE = 'default'
CELERY_TASK_ROUTES = {
    # 'core.tasks.*': {'queue': 'default'},
    'core.tasks.generate_part_thumbnails': {'queue': 'low-priority'},
    'core.tasks.train': {'queue': 'gpu'},
    'core.tasks.segtrain': {'queue': 'gpu'},
    # 'escriptorium.celery.debug_task': '',
    'imports.tasks.*': {'queue': 'low-priority'},
    'users.tasks.async_email': {'queue': 'low-priority'},
}

CHANNEL_LAYERS = {
    "default": {
        "BACKEND": "channels_redis.core.RedisChannelLayer",
        "CONFIG": {
            "hosts": [(REDIS_HOST, REDIS_PORT)],
        },
    },
}
# fixes https://github.com/django/channels/issues/1240:
DATA_UPLOAD_MAX_MEMORY_SIZE = 150*1024*1024  # value in bytes (so 150Mb)


# Static files (CSS, JavaScript, Images)
# https://docs.djangoproject.com/en/2.1/howto/static-files/

FRONTEND_DIR = os.getenv('FRONTEND_DIR', os.path.join(BASE_DIR, '..', 'front', 'dist'))

STATIC_URL = '/static/'
STATIC_ROOT = os.path.join(BASE_DIR, 'static')
STATICFILES_DIRS = [
    os.path.join(PROJECT_ROOT, 'static'),
    os.path.join(BASE_DIR, 'homepage'),  # custom homepage directory
    FRONTEND_DIR
]

MEDIA_URL = '/media/'
MEDIA_ROOT = os.path.join(BASE_DIR, 'media')

LOGGING = {
    'version': 1,
    'disable_existing_loggers': False,
    'filters': {
        'require_debug_false': {
            '()': 'django.utils.log.RequireDebugFalse',
        },
        'require_debug_true': {
            '()': 'django.utils.log.RequireDebugTrue',
        },
    },
    'formatters': {
        'django.server': {
            '()': 'django.utils.log.ServerFormatter',
            'format': '[{server_time}] {message}',
            'style': '{',
        }
    },
    'handlers': {
        'file': {
            'level': 'ERROR',
            'class': 'logging.handlers.RotatingFileHandler',
            'filename': os.path.join(PROJECT_ROOT, 'logs', 'error.log'),
        },
        'console': {
            'level': 'INFO',
            'filters': ['require_debug_true'],
            'class': 'logging.StreamHandler',
        },
        'django.server': {
            'level': 'INFO',
            'class': 'logging.StreamHandler',
            'formatter': 'django.server',
        },
        'mail_admins': {
            'level': 'ERROR',
            # 'filters': ['require_debug_false'],  # make sure to set EMAIL_BACKEND
            'class': 'django.utils.log.AdminEmailHandler'
        }
    },
    'loggers': {
        'kraken': {
            'handlers': ['console', 'mail_admins'],
            'propagate': True,
        },
        'core': {
            'handlers': ['file', 'console', 'mail_admins'],
            'propagate': False,
        },
        'django': {
            'handlers': ['file', 'console', 'mail_admins']
        },
        'django.server': {
            'handlers': ['django.server'],
            'level': 'INFO',
            'propagate': False,
        }
    },
}

COMPRESS_ENABLE = True
ALWAYS_CONVERT = False

FILE_UPLOAD_PERMISSIONS = 0o644
THUMBNAIL_ENABLE = True
THUMBNAIL_ALIASES = {
    '': {
        'list': {'size': (50, 50), 'crop': 'center'},
        'card': {'size': (180, 180), 'crop': 'smart'},
        'large': {'size': (1000, 1000), 'crop': False, 'upscale': False}
    }
}
# THUMBNAIL_OPTIMIZE_COMMAND = {
#     'png': '/usr/bin/optipng {filename}',
#     # 'gif': '/usr/bin/optipng {filename}',
#     'jpeg': '/usr/bin/jpegoptim -S200 {filename}'
# }


ENABLE_COOKIE_CONSENT = os.getenv('ENABLE_COOKIE_CONSENT', True)

VERSIONING_DEFAULT_SOURCE = 'eScriptorium'

VERSION_DATE = os.getenv('VERSION_DATE', '<development>')
KRAKEN_VERSION = subprocess.getoutput('kraken --version')

IIIF_IMPORT_QUALITY = 'full'

KRAKEN_TRAINING_DEVICE = os.getenv('KRAKEN_TRAINING_DEVICE', 'cpu')
KRAKEN_TRAINING_LOAD_THREADS = int(os.getenv('KRAKEN_TRAINING_LOAD_THREADS', 0))
KRAKEN_DEFAULT_SEGMENTATION_MODEL = SEGMENTATION_DEFAULT_MODEL

REST_FRAMEWORK = {
    'DEFAULT_PERMISSION_CLASSES': [
        # 'rest_framework.permissions.DjangoModelPermissionsOrAnonReadOnly'
        'rest_framework.permissions.IsAuthenticated'
    ],
    'DEFAULT_AUTHENTICATION_CLASSES': [
        # 'rest_framework.authentication.BasicAuthentication',  # Only for testing
        'rest_framework.authentication.TokenAuthentication',
        'rest_framework.authentication.SessionAuthentication',
    ],
    'DEFAULT_PAGINATION_CLASS': 'core.pagination.CustomPagination',
    'PAGE_SIZE': 10,
}

if 'test' in sys.argv:
    try:
        from .test_settings import *
    except (ModuleNotFoundError, ImportError):
        pass<|MERGE_RESOLUTION|>--- conflicted
+++ resolved
@@ -98,11 +98,8 @@
                 'django.template.context_processors.request',
                 'django.contrib.auth.context_processors.auth',
                 'django.contrib.messages.context_processors.messages',
-<<<<<<< HEAD
-                'escriptorium.context_processors.enable_cookie_consent'
-=======
+                'escriptorium.context_processors.enable_cookie_consent',
                 'escriptorium.context_processors.custom_homepage'
->>>>>>> a3efaec0
             ],
         },
     },
