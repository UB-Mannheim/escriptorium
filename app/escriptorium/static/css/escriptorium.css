--- conflicted
+++ resolved
@@ -9,21 +9,17 @@
 .hide {
     display: none;
 }
-<<<<<<< HEAD
-=======
+
 .invisible {
     visibility: hidden;
 }
 
 canvas.resize {
-    width: 100%;
-    height: 100%;
     position: absolute;
     left: 0; 
     min-width: 10px;
     min-height: 10px;
 }
->>>>>>> 7e21eb88
 
 #delete-point, #delete-line {
     position: absolute;
@@ -364,6 +360,14 @@
     transform-origin:top left;
 }
 
+.part-edit-body {
+    -webkit-user-select: none;
+    -khtml-user-select: none;
+    -moz-user-select: none;
+    -o-user-select: none;
+    user-select: none;
+}
+
 #trans-panel .zoom-container {
     position: absolute;
 }
