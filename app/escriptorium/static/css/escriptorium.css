--- conflicted
+++ resolved
@@ -9,22 +9,7 @@
 .hide {
     display: none;
 }
-<<<<<<< HEAD
-.invisible {
-    visibility: hidden;
-}
-
-canvas.resize {
-    width: 100%;
-    height: 100%;
-    position: absolute;
-    left: 0; 
-    min-width: 10px;
-    min-height: 10px;
-}
-
-=======
->>>>>>> 9c11e678
+
 #delete-point, #delete-line {
     position: absolute;
 }
