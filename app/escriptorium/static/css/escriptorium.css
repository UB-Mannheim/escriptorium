--- conflicted
+++ resolved
@@ -608,11 +608,10 @@
     overflow-wrap: break-word;
     flex-basis: 85%;
 }
-<<<<<<< HEAD
-.selected {
+.line-selected {
   background-color:#33A2FF;
   border: solid #33A2FF 1px;
-=======
+}
 
 .cmp-add {
     background-color: lightgreen;
@@ -620,5 +619,4 @@
 
 .cmp-del {
     color: red;
->>>>>>> 57af9eb3
 }