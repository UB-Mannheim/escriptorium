--- conflicted
+++ resolved
@@ -295,7 +295,6 @@
     }
 
     showOrdering() {
-<<<<<<< HEAD
         let anchorPath = this.baselinePath?this.baselinePath:this.maskPath;
         let anchor = (this.textDirection == 'lr' ?
                       anchorPath.firstSegment.point :
@@ -303,14 +302,7 @@
         let offset = 10, circle, text;
         if (!this.orderDisplay) {
             circle = new Shape.Circle(anchor, offset);
-=======
-        if (!this.orderDisplay && this.baselinePath) {
-            let anchor = (this.textDirection == 'lr' ?
-                          this.baselinePath.firstSegment.point :
-                          this.baselinePath.lastSegment.point);
-            let offset = 10/this.segmenter.scale;
-            let circle = new Shape.Circle(anchor, offset);
->>>>>>> edb837ac
+
             circle.fillColor = 'yellow';
             circle.strokeColor = 'black';
             text = new PointText(anchor);
@@ -352,10 +344,8 @@
             }
             let vector = this.baselinePath.getNormalAt(0);
             if (vector) {
-<<<<<<< HEAD
                 if (!this.lineHeight) this.setLineHeight();
-=======
->>>>>>> edb837ac
+
                 vector.length = this.lineHeight / 3;
                 this.directionHint.sendToBack();
                 this.directionHint.segments = [start.subtract(vector), start.add(vector)];
