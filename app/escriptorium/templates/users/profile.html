{% extends "base.html" %}
{% load i18n bootstrap static %}

{% block body %}
<div class="container">
    <div class="row">
        <div class="nav flex-column nav-pills" id="v-pills-tab" role="tablist" aria-orientation="vertical">
            <a class="nav-link {% block infos-tab-active %}active{% endblock %}" id="nav-infos-tab" href="{% url 'profile' %}" role="tab">{% trans "Informations" %}</a>
            <a class="nav-link {% block key-tab-active %}{% endblock %}" id="nav-key-tab"  href="{% url 'profile-api-key' %}" role="tab">{% trans "Api key" %}</a>
            <a class="nav-link {% block files-tab-active %}{% endblock %}" id="nav-files-tab" href="{% url 'profile-files' %}" role="tab">{% trans "Files" %}</a>
            <a class="nav-link {% block team-tab-active %}{% endblock %}" id="nav-infos-tab" href="{% url 'profile-team-list' %}" role="tab">{% trans "Teams" %}</a>
        </div>

        <div class="col-md-8 tab-content" id="v-pills-tabContent">
            <div class="tab-pane fade show active" id="infos-tab" role="tabpanel">
                {% block tab-content %}
                <form method="post">
                    {% csrf_token %}
                    <fieldset>
                        {% render_field form.email %}
                        {% render_field form.first_name %}
                        {% render_field form.last_name %}

                        <input type="submit" value="{% trans 'Save' %}" class="btn btn-lg btn-success btn-block">
                    </fieldset>
                </form>
<<<<<<< HEAD
                {% endblock %}
=======

               <button id="reset-onboarding" style="" class="btn btn-lg btn-primary btn-block">Reset onboarding</button>
            </div>

            <div class="tab-pane fade show" id="key-tab" role="tabpanel" aria-labelledby="v-pills-home-tab">
                {% trans "API Authentication Token:" %} {{ api_auth_token.key }}
                <button class="btn btn-secondary btn-sm fas fa-clipboard float-right" id="api-key-clipboard" title="{% trans "Copy to clipboard." %}" data-key="{{ api_auth_token.key }}"></button>
                <br/><span class="text-muted"><small>{% trans "example: "%} $ curl {{request.scheme}}://{{request.get_host}}/api/documents/ -H 'Authorization: Token {{ api_auth_token.key }}'</small></span>
            </div>

            <div class="tab-pane fade show" id="files-tab" role="tabpanel" aria-labelledby="v-pills-home-tab">
                {% for fpath, fname in page_obj %}
                <br><a href="{{request.scheme}}://{{request.get_host}}{% get_media_prefix %}{{fpath}}"><i class="fas fa-download"></i></a> {{ fname }}
                {% empty %}
                {% trans "You don't have any saved files yet." %}
                {% endfor %}

                {% include "includes/pagination.html" %}
>>>>>>> 4b268c5c
            </div>
        </div>
    </div>
</div>
{% endblock %}

{% block scripts %}
{{ block.super }}
<script>
 $(document).ready(function() {
     $('#api-key-clipboard').click(function() {
         navigator.clipboard.writeText($(this).data('key'))
     });
<<<<<<< HEAD
=======

     function updatePagination(hash) {
         $('ul.pagination a').each(function(i, a) {
             let href = $(a).attr("href").split('#')[0];
             $(a).attr("href", href+location.hash);
         });
     }

     if (location.hash) {
         let tab = location.hash.split('#')[1];
         $('#nav-' + tab).tab("show");
         updatePagination(location.hash);
     }
     $('a[data-toggle="pill"]').on("click", function() {
         let url = location.href;
         let hash = $(this).attr("href");
         let newUrl = url.split("#")[0] + hash;
         history.replaceState(null, null, newUrl);
         updatePagination(hash);
     });

     $('#reset-onboarding').on('click',function () {

         userProfile.set('onboarding_document_form', false);
         userProfile.set('onboarding_images', false);
         userProfile.set('onboarding_edit', false);
         userProfile.set('onboarding_trans', false);
         userProfile.set('onboarding_models', false);

         $.ajax({
             type: 'PUT',
             url: '/api/user/onboarding/',
             contentType: "application/json; charset=utf-8",
             data: JSON.stringify({
                 onboarding: "True",
             })
         })
         .done($.proxy(function(data) {
             Alert.add(Date.now(), "Help was reset.", 'success');
         }, this))
         .fail(function(data) {
             Alert.add(Date.now(), "Couldn't reset help.", 'error');
         });
     });

>>>>>>> 4b268c5c
 }, false);

</script>
{% endblock %}<|MERGE_RESOLUTION|>--- conflicted
+++ resolved
@@ -24,28 +24,9 @@
                         <input type="submit" value="{% trans 'Save' %}" class="btn btn-lg btn-success btn-block">
                     </fieldset>
                 </form>
-<<<<<<< HEAD
+                <button id="reset-onboarding" style="" class="btn btn-lg btn-primary btn-block">Reset onboarding</button>
+
                 {% endblock %}
-=======
-
-               <button id="reset-onboarding" style="" class="btn btn-lg btn-primary btn-block">Reset onboarding</button>
-            </div>
-
-            <div class="tab-pane fade show" id="key-tab" role="tabpanel" aria-labelledby="v-pills-home-tab">
-                {% trans "API Authentication Token:" %} {{ api_auth_token.key }}
-                <button class="btn btn-secondary btn-sm fas fa-clipboard float-right" id="api-key-clipboard" title="{% trans "Copy to clipboard." %}" data-key="{{ api_auth_token.key }}"></button>
-                <br/><span class="text-muted"><small>{% trans "example: "%} $ curl {{request.scheme}}://{{request.get_host}}/api/documents/ -H 'Authorization: Token {{ api_auth_token.key }}'</small></span>
-            </div>
-
-            <div class="tab-pane fade show" id="files-tab" role="tabpanel" aria-labelledby="v-pills-home-tab">
-                {% for fpath, fname in page_obj %}
-                <br><a href="{{request.scheme}}://{{request.get_host}}{% get_media_prefix %}{{fpath}}"><i class="fas fa-download"></i></a> {{ fname }}
-                {% empty %}
-                {% trans "You don't have any saved files yet." %}
-                {% endfor %}
-
-                {% include "includes/pagination.html" %}
->>>>>>> 4b268c5c
             </div>
         </div>
     </div>
@@ -59,31 +40,8 @@
      $('#api-key-clipboard').click(function() {
          navigator.clipboard.writeText($(this).data('key'))
      });
-<<<<<<< HEAD
-=======
-
-     function updatePagination(hash) {
-         $('ul.pagination a').each(function(i, a) {
-             let href = $(a).attr("href").split('#')[0];
-             $(a).attr("href", href+location.hash);
-         });
-     }
-
-     if (location.hash) {
-         let tab = location.hash.split('#')[1];
-         $('#nav-' + tab).tab("show");
-         updatePagination(location.hash);
-     }
-     $('a[data-toggle="pill"]').on("click", function() {
-         let url = location.href;
-         let hash = $(this).attr("href");
-         let newUrl = url.split("#")[0] + hash;
-         history.replaceState(null, null, newUrl);
-         updatePagination(hash);
-     });
 
      $('#reset-onboarding').on('click',function () {
-
          userProfile.set('onboarding_document_form', false);
          userProfile.set('onboarding_images', false);
          userProfile.set('onboarding_edit', false);
@@ -106,7 +64,6 @@
          });
      });
 
->>>>>>> 4b268c5c
  }, false);
 
 </script>
