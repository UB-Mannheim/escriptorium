--- conflicted
+++ resolved
@@ -75,12 +75,10 @@
               </a>
               <div class="dropdown-menu  dropdown-menu-right" aria-labelledby="navbarDropdown">
               <a class="dropdown-item" href="{% url 'password_change' %}">{% trans "Change password" %}</a>
-<<<<<<< HEAD
-              <a class="dropdown-item" href="{% url 'profile' %}">{% trans "Profile" %}</a>
-=======
+
               <a class="dropdown-item" href="{% url 'user_profile' %}">{% trans "Profile" %}</a>
               <a class="dropdown-item" href="{% url 'report-list' %}">{% trans "Task reports" %}</a>
->>>>>>> 4b268c5c
+
               <div class="dropdown-divider"></div>
               {% if perms.users.can_invite %}<a class="dropdown-item" href="{% url 'send-invitation' %}">Invite</a>{% endif %}
               <a class="dropdown-item" href="{% url 'logout' %}">{% trans 'Logout' %}</a>
