{% extends 'core/project_nav.html' %}
{% load i18n staticfiles thumbnail bootstrap %}
{% block head_title %}{% trans "My Documents" %}{% endblock %}

{% block nav-docs-active %}active{% endblock %}

{% block extra_nav %}
{% if can_create_document %}
<a href="{% url 'document-create' slug=project.slug %}" class="btn btn-success ml-auto mb-2">{% trans 'Create new Document' %}</a>
<button type="button" class="btn btn-info mb-2 ml-1" data-toggle="modal" data-target="#tagsModal" title="{% trans "Manage tags" %}"><i class="fas fa-tags"></i></button>
{% endif %}

{% if share_form %}
<button type="button" class="btn btn-primary mb-2 ml-1" data-toggle="modal" data-target="#shareModal" title="{% trans "Share this Project" %}"><i class="fas fa-share"></i></button>
{% endif %}
{% endblock %}

{% block tab_content %}
<div class="row" id="document_list">
<<<<<<< HEAD
  {% if document_tags %}
=======
>>>>>>> d20dff91
    <div class="col-1">
        <span>{% trans 'Filters' %}</span>
        <tagsselector 
            :tags="{{document_tags}}" 
            :filters="{{filters}}">
        </tagsselector>
    </div>
    <div class="col-md-11 col-md-offset-4">
<<<<<<< HEAD
  {% else %}
    <div class="col-md-12 col-md-offset-4">
  {% endif %}

    <table id="document-list" class="table table-hover">
      <thead>
          <tr>
              <td colspan="8">
                <selectalldocumentcheckbox></selectalldocumentcheckbox>
              </td>
=======
    <table id="document-list" class="table table-hover">
      <thead>
          <tr>
              <th colspan=7>
                <input type="checkbox" class="checkbox-document-list-all" onchange="selectAllDocuments(this)" ref="checkboxall">
              </th>
>>>>>>> d20dff91
          </tr>
      </thead>
      <tbody>
        {% for document in object_list %}
        <tr>
          <td>
            <checboxlistdocument 
<<<<<<< HEAD
                :document-id="{{document.pk}}"
                value="{{document.pk}}">
=======
                :document_id="{{document.pk}}">
>>>>>>> d20dff91
            </checboxlistdocument>
          </td>
          <td>
              {% with part=document.parts.first %}
              {% if part %}
              <img src="{{ part.image|thumbnail_url:'list' }}" />
              {% endif %}
              {% endwith %}
          </td>
          <th>
            {{ document.name }}
            {% comment %}
            {% for tag in document.tags.all %}
              <span class="badge" style="background-color: {{tag.color}}">{{tag.name}}</span>
            {% endfor %}
            {% endcomment %}
            {% if document.typology %}<br><span class="text-muted"><small>{{ document.typology|default_if_none:'-' }}</small></span>{% endif %}
          </th>
          <td>
            <span title="{% trans 'Owner' %}">{{document.owner}}</span>
            {% with groups=document.shared_with_groups.all %}
            {% if groups %}</br><span title="{% trans 'Shared with' %}" class="text-muted"><small>{{ groups|join:', ' }}</small></span>{% endif %}
            {% endwith %}</td>
          <td title="{% trans 'Last modified on' %}"><span class="text-muted"><small>{{ document.last_edited_part.updated_at|date }}</small></span></td>
          <td>
            {% blocktrans with count=document.parts.count %}{{ count }} image(s).{% endblocktrans %}
          </td>

          <td>
            <simpletagedit 
<<<<<<< HEAD
                :document-id="{{document.pk}}">
            </simpletagedit>

            {% for tag in  document.tags.all %}
              <span class="badge" title="{{tag.name}}" style="background-color: {{tag.color}}">{{ tag.name | truncatechars:4 }}</span>
=======
                :document_id="{{document.pk}}">
            </simpletagedit>

            {% for tag in  document.tags.all %}
              <span class="badge" style="background-color: {{tag.color}}">{{ tag.name | truncatechars:4 }}</span>
>>>>>>> d20dff91
            {% endfor %}
                        
          </td>
          {% comment %}
          <td {% if document.workflow_state %}title="{% trans 'Published' %}"{% else %}title="{% trans 'Unpublished' %}"{% endif %}>
            <big>
              {% if document.workflow_state %}<span class="text-success">✓</span>{% else %}<span class="text-danger">✗</span>{% endif %}
            </big>
          </td>
          {% endcomment %}
          <td class="text-right">
            {# <a href="{% url 'document-detail' pk=document.pk %}" class="btn btn-info disabled" title="{% trans 'View' %}"><i class="fas fa-eye"></i></a> #}
            {# Note that doing one query per row is a lot faster than a subquery for some reason #}
              {% if document.last_edited_part %}
              <span title="{% trans 'Edit last updated Element' %}">
                  <a href="{% url 'document-part-edit' pk=document.pk part_pk=document.last_edited_part.pk %}"
                     class="btn btn-info">
                      <i class="fas fa-edit"></i>
                  </a>
              </span>
              {% endif %}

            {% if document.owner == request.user %}
            <form method="post" class="inline-form" action="{% url 'document-publish' pk=document.pk %}" onsubmit="return confirm('{% trans "Do you really want to delete the document?" %}');">{% csrf_token %}
              <input type="hidden" name="workflow_state" value="{{ document.WORKFLOW_STATE_ARCHIVED }}">
              <button type="submit" value="" onclick='event.stopPropagation();'  class="nav-item btn btn-danger" title="{% trans 'Delete' %}"><i class="fas fa-trash"></i></button>
            </form>
            {% elif request.user in document.shared_with_users.all %}
            <form method="post" class="inline-form" action="{% url "delete-document-share" %}" onsubmit="return confirm('{% trans "Do you really want to remove the document from your list?" %}');">{% csrf_token %}
                <input type="hidden" name="document" value="{{document.pk}}" />
                <button type="submit" value="" onclick='event.stopPropagation();'  class="nav-item btn btn-warning" title="{% trans 'Remove from list' %}"><i class="fas fa-trash"></i></button>
            </form>
            {% endif %}
          </td>
        </tr>
        {% endfor %}
      </tbody>
    </table>
    <tagsmodal 
<<<<<<< HEAD
        :project-id="{{project.pk}}">
=======
        :project_id="{{project.pk}}">
>>>>>>> d20dff91
    </tagsmodal>
    </div>
</div>
{% include 'includes/pagination.html' %}
{% endblock %}

{% block modals %}
{% if share_form %}
{% include 'core/share/share_project.html' %}
{% endif %}
{% endblock %}

{% block scripts %}
  {{ block.super }}
  <script src="{% static 'doclist.js' %}" type="text/javascript"></script>
{% endblock %}
<|MERGE_RESOLUTION|>--- conflicted
+++ resolved
@@ -17,10 +17,7 @@
 
 {% block tab_content %}
 <div class="row" id="document_list">
-<<<<<<< HEAD
   {% if document_tags %}
-=======
->>>>>>> d20dff91
     <div class="col-1">
         <span>{% trans 'Filters' %}</span>
         <tagsselector 
@@ -29,7 +26,6 @@
         </tagsselector>
     </div>
     <div class="col-md-11 col-md-offset-4">
-<<<<<<< HEAD
   {% else %}
     <div class="col-md-12 col-md-offset-4">
   {% endif %}
@@ -40,14 +36,6 @@
               <td colspan="8">
                 <selectalldocumentcheckbox></selectalldocumentcheckbox>
               </td>
-=======
-    <table id="document-list" class="table table-hover">
-      <thead>
-          <tr>
-              <th colspan=7>
-                <input type="checkbox" class="checkbox-document-list-all" onchange="selectAllDocuments(this)" ref="checkboxall">
-              </th>
->>>>>>> d20dff91
           </tr>
       </thead>
       <tbody>
@@ -55,12 +43,8 @@
         <tr>
           <td>
             <checboxlistdocument 
-<<<<<<< HEAD
                 :document-id="{{document.pk}}"
                 value="{{document.pk}}">
-=======
-                :document_id="{{document.pk}}">
->>>>>>> d20dff91
             </checboxlistdocument>
           </td>
           <td>
@@ -91,19 +75,11 @@
 
           <td>
             <simpletagedit 
-<<<<<<< HEAD
                 :document-id="{{document.pk}}">
             </simpletagedit>
 
             {% for tag in  document.tags.all %}
-              <span class="badge" title="{{tag.name}}" style="background-color: {{tag.color}}">{{ tag.name | truncatechars:4 }}</span>
-=======
-                :document_id="{{document.pk}}">
-            </simpletagedit>
-
-            {% for tag in  document.tags.all %}
-              <span class="badge" style="background-color: {{tag.color}}">{{ tag.name | truncatechars:4 }}</span>
->>>>>>> d20dff91
+              <span class="badge" title="{{tag.name}}" style="background-color: {{tag.color}}">{{ tag.name | truncatechars:10 }}</span>
             {% endfor %}
                         
           </td>
@@ -143,11 +119,7 @@
       </tbody>
     </table>
     <tagsmodal 
-<<<<<<< HEAD
         :project-id="{{project.pk}}">
-=======
-        :project_id="{{project.pk}}">
->>>>>>> d20dff91
     </tagsmodal>
     </div>
 </div>
