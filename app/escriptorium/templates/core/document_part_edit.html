--- conflicted
+++ resolved
@@ -318,13 +318,9 @@
     <script type="text/javascript" src="{% static 'js/edit/components/trans_modal.js' %}"></script>
     <script type="text/javascript" src="{% static 'js/edit/components/visu_line.js' %}"></script>
     <script type="text/javascript" src="{% static 'js/edit/components/visu_panel.js' %}"></script>
-<<<<<<< HEAD
     <script type="text/javascript" src="{% static 'js/edit/components/diplo_line.js' %}"></script>
     <script type="text/javascript" src="{% static 'js/edit/components/diplo_panel.js' %}"></script>
-    <script type="text/javascript" src="{% static 'js/edit/part.js' %}"></script>
-=======
     <script type="text/javascript" src="{% static 'js/edit/store/part.js' %}"></script>
     <script type="text/javascript" src="{% static 'js/edit/main.js' %}"></script>
->>>>>>> 48d9492a
 {% endcompress %}
 {% endblock %}