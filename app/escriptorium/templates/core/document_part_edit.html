--- conflicted
+++ resolved
@@ -481,86 +481,6 @@
                                                data-target=".history-show">
                                                 <span>{% trans "Toggle history" %}</span>
                                             </a>
-
-<<<<<<< HEAD
-                                      <a href="#" data-toggle="collapse" data-target="#history">{% trans "Show history" %}</a>
-                                      <div id="history" class="collapse">
-                                          <div class="d-flex flex-column">
-                                              <div v-if="!line.transcription.versions.length">{% trans "History is empty." %}</div>
-                                              <LineVersion v-for="version in line.transcription.versions" v-bind:version="version" v-bind:key="version.revision" inline-template>
-                                                  <div class="d-flex flex-row justify-content-between">
-                                                      <div class="">${ versionContent }</div>
-                                                      <div class="">${ version.author } ( ${ version.source } )</div>
-                                                      <div class="">${ momentDate }</div>
-                                                      <div class="">
-                                                          <button v-on:click="loadState" class="btn btn-sm btn-info js-pull-state" title="{% trans "Load this state" %}">
-                                                              <i class="fas fa-file-upload"></i>
-                                                          </button>
-                                                      </div>
-                                                  </div>
-                                              </LineVersion>
-                                          </div>
-                                      </div>
-                                  </div>
-                              </div>
-                          </div>
-                      </div>
-                  </TranscriptionModal>
-              </div>
-          </VisuPanel>
-      </keep-alive>
-      <keep-alive>
-          <DiploPanel v-if="show.diplomatic" v-bind:part="part" ref="diploPanel" inline-template>
-              <div class="col panel">
-                  <div class="tools">
-                      <i title="{% trans 'Transcription Panel' %}" class="panel-icon fas fa-language"></i>
-                  </div>
-                  <div v-if="part" id="diplomatic-lines" contenteditable="true"
-                       @keydown="onKeyDown"
-                       @input="toggleSave"
-                       class="content-container {{ document.read_direction }}">
-
-                      <diploline v-for="line in part.lines"
-                                 v-bind:line="line"
-                                 v-bind:ratio="ratio"
-                                 v-bind:key="line.pk"
-                                 inline-template>
-
-                          <div class="d-flex flex-column diplomatic-line">
-                              <div  class="d-flex flex-row">
-                                  <div class ="table-row line-region " class="w-10" contenteditable="false">${region}</div>
-                                  <div class ="table-row line-order" class="w-10" v-bind:draggable="true"
-                                    @dragstart="$parent.dragStart(line,$event)"
-                                    @dragover.prevent
-                                    @dragend="$parent.dragEnd"
-                                    @drop="$parent.dragFinish(line,$event)"
-                                    contenteditable="false"
-                                  >${line.order + 1}</div>
-
-                                  <div v-bind:id="line.pk"
-                                       @mouseup="startEdit"
-                                       @focusout="stopEdit"
-                                       @mouseover="showOverlay"
-                                       @mouseleave="hideOverlay"
-                                       @select="stopEdit"
-                                       @paste="onPaste"
-                                       class="table-row line-content {{ document.default_text_direction }}"
-                                       ref="content">${line.transcription.content}</div>
-                              </div>
-                          </div>
-                      </diploline>
-                  </div>
-              </div>
-          </DiploPanel>
-      </keep-alive>
-      <div class="col-sides">
-          {% if document.read_direction == 'rtl' %}
-          <a id="prev-part" v-if="part.previous" v-on:click="getPrevious" href="#" class="nav-btn nav-prev" title="{% trans "Previous (Page Up or Ctrl+Left Arrow)" %}"><i class="fas fa-angle-right"></i></a>
-          {% else %}
-          <a id="next-part" v-if="part.next" v-on:click="getNext" href="#" class="nav-btn nav-next" title="{% trans "Next (Page Down or Ctrl+Right Arrow)" %}"><i class="fas fa-angle-right"></i></a>
-          {% endif %}
-      </div>
-=======
                                             <button title="{% trans "Help." %}"
                                                     data-toggle="collapse"
                                                     data-target="#versions-help"
@@ -604,52 +524,50 @@
         </VisuPanel>
     </keep-alive>
 
-    <keep-alive>
-        <DiploPanel v-if="show.diplomatic && part.loaded"
-                    v-bind:part="part"
-                    ref="diploPanel"
-                    inline-template>
-            <div class="col panel">
-                <div class="tools">
-                    <i title="{% trans 'Transcription Panel' %}"
-                       class="panel-icon fas fa-language"></i>
-                    <button v-if="save"
-                            @click="toggleSave"
-                            class="btn btn-success"
-                            id="save-diplomatic"
-                            title="{% trans "Save Line content" %}">
-                        Save
-                    </button>
-                </div>
-                <div id="diplomatic-lines"
-                     class="content-container {{ document.read_direction }}">
-                    <diploline v-if="line.currentTrans"
-                               v-for="line in part.lines"
-                               v-bind:line="line"
-                               v-bind:ratio="ratio"
-                               v-bind:key="line.pk"   inline-template>
-                            <div class="d-flex d-flex-row">
-                                <div class ="table-row line-order d-flex-col" class="w-10">${line.order + 1}</div>
-                                <div v-bind:id="'DipL' + line.pk"
-                                     @mouseup="startEdit"
-                                     @focusout="stopEdit"
-                                     @mouseover="showOverlay"
-                                     @mouseleave="hideOverlay"
-                                     @keydown.enter="$parent.editNext"
-                                     @paste="onPaste"
-                                     {# v-bind:draggable="true" #}
-                                     @dragstart="$parent.dragStart(line,$event)"
-                                     @dragover.prevent
-                                     @dragend="$parent.dragEnd"
-                                     @drop="$parent.dragFinish(line,$event)"
-                                     class="table-row d-flex-col line-content {{ document.default_text_direction }}"
-                                     ref="content">${line.currentTrans.content}</div>
-                            </div>
-                    </diploline>
-                </div>
-            </div>
-        </DiploPanel>
-    </keep-alive>
+  <keep-alive>
+          <DiploPanel v-if="show.diplomatic" v-bind:part="part" ref="diploPanel" inline-template>
+              <div class="col panel">
+                  <div class="tools">
+                      <i title="{% trans 'Transcription Panel' %}" class="panel-icon fas fa-language"></i>
+                  </div>
+                  <div v-if="part" id="diplomatic-lines" contenteditable="true"
+                       @keydown="onKeyDown"
+                       @input="toggleSave"
+                       class="content-container {{ document.read_direction }}">
+
+                      <diploline v-for="line in part.lines"
+                                 v-bind:line="line"
+                                 v-bind:ratio="ratio"
+                                 v-bind:key="line.pk"
+                                 inline-template>
+
+                          <div class="d-flex flex-column diplomatic-line">
+                              <div  class="d-flex flex-row">
+                                  <div class ="table-row line-region " class="w-10" contenteditable="false">${region}</div>
+                                  <div class ="table-row line-order" class="w-10" v-bind:draggable="true"
+                                    @dragstart="$parent.dragStart(line,$event)"
+                                    @dragover.prevent
+                                    @dragend="$parent.dragEnd"
+                                    @drop="$parent.dragFinish(line,$event)"
+                                    contenteditable="false"
+                                  >${line.order + 1}</div>
+
+                                  <div v-bind:id="line.pk"
+                                       @mouseup="startEdit"
+                                       @focusout="stopEdit"
+                                       @mouseover="showOverlay"
+                                       @mouseleave="hideOverlay"
+                                       @select="stopEdit"
+                                       @paste="onPaste"
+                                       class="table-row line-content {{ document.default_text_direction }}"
+                                       ref="content">${line.transcription.content}</div>
+                              </div>
+                          </div>
+                      </diploline>
+                  </div>
+              </div>
+          </DiploPanel>
+      </keep-alive>
 
     <div class="col-sides">
         {% if document.read_direction == 'rtl' %}
@@ -671,7 +589,6 @@
         </a>
         {% endif %}
     </div>
->>>>>>> 62a23386
   </div>
   {% endblock %}
 
