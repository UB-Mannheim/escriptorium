{% extends 'core/wizards/_base.html' %}
{% load i18n bootstrap %}

{% block wizard_help %}
<p>{% trans "Choose a transcription and a textual witness (reference text) to align to the transcription." %}
{% endblock %}

{% block wizard_fields %}
  <div class="form-group">
    <h5>{% trans "Select a transcription" %}</h5>
    {% render_field align_form.transcription class="js-proc-settings" data_document=document.pk %}
  </div>
  <div class="form-group">
    <h5>{% trans "Upload or select a textual witness" %}</h5>
    {% render_field align_form.witness_file class="js-proc-settings" data_document=document.pk %}
    {% render_field align_form.existing_witness class="js-proc-settings" data_document=document.pk %}
  </div>
  <div class="form-group">
    <h5>{% trans "Settings" %}</h5>
    <label>{{ align_form.layer_name.label }}</label>
    {% render_field align_form.layer_name class="js-proc-settings" data_document=document.pk %}
    {% render_field align_form.full_doc class="js-proc-settings" data_document=document.pk %}
    <label>{{ align_form.region_types.label }}</label>
    {% render_field align_form.region_types class="js-proc-settings" data_document=document.pk %}
  </div>
  <div class="form-row">
    {% render_field align_form.merge class="js-proc-settings" data_document=document.pk %}
  </div>
<<<<<<< HEAD
  <a class="btn btn-link mb-2" data-toggle="collapse" href="#advanced-settings" role="button" aria-expanded="false" aria-controls="advanced-settings">
    Show/hide advanced settings
  </a>
  <div class="collapse" id="advanced-settings">
    <div class="form-row">
      <div class="form-group col-md-6">
        <label>{{ align_form.threshold.label }}</label>
        {% render_field align_form.threshold class="js-proc-settings" data_document=document.pk %}
      </div>
      <div class="form-group col-md-6">
        <label>{{ align_form.n_gram.label }}</label>
        {% render_field align_form.n_gram class="js-proc-settings" data_document=document.pk %}
      </div>
    </div>
    <div class="form-row">
      <div class="form-group col-md-6">
        <label>{{ align_form.max_offset.label }}</label>
        {% render_field align_form.max_offset class="js-proc-settings" data_document=document.pk %}
      </div>
      <div class="form-group col-md-6">
        <label>{{ align_form.beam_size.label }}</label>
        {% render_field align_form.beam_size class="js-proc-settings" data_document=document.pk %}
      </div>
    </div>
    <div class="form-row">
      <div class="form-group col-md-12">
        <label>{{ align_form.gap.label }}</label>
        {% render_field align_form.gap class="js-proc-settings" data_document=document.pk %}
      </div>
    </div>
=======
  <div class="form-row">
    <div class="form-group col-md-6">
      <label>{{ align_form.beam_size.label }}</label>
      {% render_field align_form.beam_size class="js-proc-settings" data_document=document.pk %}
    </div>
    <div class="form-group col-md-6">
      <label>{{ align_form.max_offset.label }}</label>
      {% render_field align_form.max_offset class="js-proc-settings" data_document=document.pk %}
    </div>
  </div>
  <div class="form-row">
    {% render_field align_form.merge class="js-proc-settings" data_document=document.pk %}
>>>>>>> 0350a3f9
  </div>
  {# small JS to enable/disable max-offset field based on beam-size #}
  <script type="text/javascript">
    window.onload = () => window.bootAlignForm();
  </script>
{% endblock %}

{% block wizard_submit %}{% trans "Align" %}{% endblock %}<|MERGE_RESOLUTION|>--- conflicted
+++ resolved
@@ -26,7 +26,6 @@
   <div class="form-row">
     {% render_field align_form.merge class="js-proc-settings" data_document=document.pk %}
   </div>
-<<<<<<< HEAD
   <a class="btn btn-link mb-2" data-toggle="collapse" href="#advanced-settings" role="button" aria-expanded="false" aria-controls="advanced-settings">
     Show/hide advanced settings
   </a>
@@ -43,12 +42,12 @@
     </div>
     <div class="form-row">
       <div class="form-group col-md-6">
+        <label>{{ align_form.beam_size.label }}</label>
+        {% render_field align_form.beam_size class="js-proc-settings" data_document=document.pk %}
+      </div>
+      <div class="form-group col-md-6">
         <label>{{ align_form.max_offset.label }}</label>
         {% render_field align_form.max_offset class="js-proc-settings" data_document=document.pk %}
-      </div>
-      <div class="form-group col-md-6">
-        <label>{{ align_form.beam_size.label }}</label>
-        {% render_field align_form.beam_size class="js-proc-settings" data_document=document.pk %}
       </div>
     </div>
     <div class="form-row">
@@ -57,20 +56,6 @@
         {% render_field align_form.gap class="js-proc-settings" data_document=document.pk %}
       </div>
     </div>
-=======
-  <div class="form-row">
-    <div class="form-group col-md-6">
-      <label>{{ align_form.beam_size.label }}</label>
-      {% render_field align_form.beam_size class="js-proc-settings" data_document=document.pk %}
-    </div>
-    <div class="form-group col-md-6">
-      <label>{{ align_form.max_offset.label }}</label>
-      {% render_field align_form.max_offset class="js-proc-settings" data_document=document.pk %}
-    </div>
-  </div>
-  <div class="form-row">
-    {% render_field align_form.merge class="js-proc-settings" data_document=document.pk %}
->>>>>>> 0350a3f9
   </div>
   {# small JS to enable/disable max-offset field based on beam-size #}
   <script type="text/javascript">
