import bleach
import logging
import html

from django.conf import settings
from django.db.models import Count, Q
from django.db.utils import IntegrityError
from django.utils import timezone
from django.utils.translation import gettext_lazy as _

from rest_framework import serializers
from easy_thumbnails.files import get_thumbnailer

from api.fields import DisplayChoiceField
from users.models import User
<<<<<<< HEAD
from core.models import (
    Project,
    Document,
    DocumentPart,
    Block,
    Line,
    Transcription,
    LineTranscription,
    BlockType,
    LineType,
    AnnotationType,
    AnnotationTaxonomy,
    AnnotationComponent,
    ImageAnnotation,
    TextAnnotation,
    ImageAnnotationComponentValue,
    TextAnnotationComponentValue,
    Script,
    OcrModel,
    OcrModelDocument,
    DocumentTag,
)
from core.tasks import segtrain, train, segment, transcribe
=======
from core.models import (Project,
                         Document,
                         DocumentPart,
                         Block,
                         Line,
                         Transcription,
                         LineTranscription,
                         BlockType,
                         LineType,
                         AnnotationType,
                         AnnotationTaxonomy,
                         AnnotationComponent,
                         ImageAnnotation,
                         TextAnnotation,
                         ImageAnnotationComponentValue,
                         TextAnnotationComponentValue,
                         Script,
                         OcrModel,
                         OcrModelDocument,
                         DocumentTag)
from core.tasks import (segtrain, train, segment, transcribe)
from reporting.models import TaskReport
>>>>>>> 12ed8e42

logger = logging.getLogger(__name__)


class ImageField(serializers.ImageField):
    def __init__(self, *args, thumbnails=None, **kwargs):
        self.thumbnails = thumbnails
        super().__init__(*args, **kwargs)

    def to_representation(self, img):
        if img:
            data = {"uri": img.url}
            try:
                data["size"] = (img.width, img.height)
            except FileNotFoundError:
                logger.warning("File not found: %s" % img.path)
                data["size"] = None
            else:
                if self.thumbnails:
                    data["thumbnails"] = {}
                    thbn = get_thumbnailer(img)
                    for alias in self.thumbnails:
                        try:
                            data["thumbnails"][alias] = thbn.get_thumbnail(
                                settings.THUMBNAIL_ALIASES[""][alias], generate=False
                            ).url
                        except AttributeError:
                            pass
            return data


class ScriptSerializer(serializers.ModelSerializer):
    class Meta:
        model = Script
        fields = "__all__"


class ProjectSerializer(serializers.ModelSerializer):
    class Meta:
        model = Project
        fields = "__all__"


class PartMoveSerializer(serializers.ModelSerializer):
    index = serializers.IntegerField()

    class Meta:
        model = DocumentPart
        fields = ("index",)

    def __init__(self, *args, part=None, **kwargs):
        self.part = part
        super().__init__(*args, **kwargs)

    def move(self):
        self.part.to(self.validated_data["index"])


class TranscriptionSerializer(serializers.ModelSerializer):
    class Meta:
        model = Transcription
        fields = ("pk", "name")

    def create(self, data):
        document = Document.objects.get(pk=self.context["view"].kwargs["document_pk"])
        data["document"] = document
        try:
            return super().create(data)
        except IntegrityError:
            return Transcription.objects.get(name=data["name"])


class UserOnboardingSerializer(serializers.ModelSerializer):
    class Meta:
        model = User
        fields = ("onboarding",)


class BlockTypeSerializer(serializers.ModelSerializer):
    class Meta:
        model = LineType
        fields = ("pk", "name")


class LineTypeSerializer(serializers.ModelSerializer):
    class Meta:
        model = LineType
        fields = ("pk", "name")


class AnnotationTypeSerializer(serializers.ModelSerializer):
    class Meta:
        model = AnnotationType
        fields = ("pk", "name")


class AnnotationComponentSerializer(serializers.ModelSerializer):
    class Meta:
        model = AnnotationComponent
        fields = ("pk", "name", "document", "allowed_values")


class AnnotationTaxonomySerializer(serializers.ModelSerializer):
    typology = AnnotationTypeSerializer(required=False)
<<<<<<< HEAD
    # components = AnnotationComponentSerializer(many=True, required=False)
    marker_type = DisplayChoiceField(
        AnnotationTaxonomy.MARKER_TYPE_CHOICES, required=False
    )
=======
    components = AnnotationComponentSerializer(many=True, required=False)
    marker_type = DisplayChoiceField(AnnotationTaxonomy.MARKER_TYPE_CHOICES, required=False)
>>>>>>> 12ed8e42

    class Meta:
        model = AnnotationTaxonomy
        fields = (
            "pk",
            "document",
            "name",
            "marker_type",
            "marker_detail",
            "has_comments",
            "typology",
            "components",
        )

    def create(self, data):
        try:
            components_data = data.pop("components")
        except KeyError:
            components_data = []
        try:
            typo_data = data.pop("typology")
        except KeyError:
            typo_data = None
        if typo_data:
            typo, created = AnnotationType.objects.get_or_create(name=typo_data["name"])
        else:
            typo = None
        taxo = AnnotationTaxonomy.objects.create(typology=typo, **data)
        for compo in components_data:
            taxo.components.add(compo)
        return taxo


class ImageAnnotationComponentSerializer(serializers.ModelSerializer):
    value = serializers.CharField(allow_null=True)

    class Meta:
        model = ImageAnnotationComponentValue
        fields = ("pk", "component", "value")

    def to_representation(self, instance):
        representation = super().to_representation(instance)
        representation["component"] = AnnotationComponentSerializer(
            instance.component
        ).data
        return representation


class TextAnnotationComponentSerializer(serializers.ModelSerializer):
    value = serializers.CharField(allow_null=True)

    class Meta:
        model = TextAnnotationComponentValue
        fields = ("pk", "component", "value")

    def to_representation(self, instance):
        representation = super().to_representation(instance)
        representation["component"] = AnnotationComponentSerializer(
            instance.component
        ).data
        return representation


class ImageAnnotationSerializer(serializers.ModelSerializer):
    components = ImageAnnotationComponentSerializer(many=True)
    as_w3c = serializers.ReadOnlyField()

    class Meta:
        model = ImageAnnotation
        fields = (
            "pk",
            "part",
            "comments",
            "taxonomy",
            "components",
            "coordinates",
            "as_w3c",
        )

    def create(self, data):
        components_data = data.pop("components")
        anno = ImageAnnotation.objects.create(**data)
        for component in components_data:
            ImageAnnotationComponentValue.objects.create(annotation=anno, **component)
        return anno

    def update(self, instance, data):
        components_data = data.pop("components")
        anno = super().update(instance, data)
        for component_value in components_data:
            # for some reason this is an instance of AnnotationComponent
            component, created = ImageAnnotationComponentValue.objects.get_or_create(
                component=component_value["component"], annotation=anno
            )
            component.value = component_value["value"]
            component.save()
        return anno


class TextAnnotationSerializer(serializers.ModelSerializer):
    components = TextAnnotationComponentSerializer(many=True)
    as_w3c = serializers.ReadOnlyField()

    class Meta:
        model = TextAnnotation
        fields = (
            "pk",
            "part",
            "comments",
            "taxonomy",
            "components",
            "transcription",
            "start_line",
            "start_offset",
            "end_line",
            "end_offset",
            "as_w3c",
        )

    def create(self, data):
        components_data = data.pop("components")
        anno = TextAnnotation.objects.create(**data)
        for component in components_data:
            TextAnnotationComponentValue.objects.create(annotation=anno, **component)
        return anno


class TagDocumentSerializer(serializers.ModelSerializer):
    class Meta:
        model = DocumentTag
        fields = ("pk", "name", "color")


class DocumentSerializer(serializers.ModelSerializer):
    main_script = serializers.SlugRelatedField(
        slug_field="name", queryset=Script.objects.all()
    )
    transcriptions = TranscriptionSerializer(many=True, read_only=True)
    valid_block_types = BlockTypeSerializer(many=True, read_only=True)
    valid_line_types = LineTypeSerializer(many=True, read_only=True)
    parts_count = serializers.SerializerMethodField()
    project = serializers.SlugRelatedField(
        slug_field="slug", queryset=Project.objects.all()
    )

    class Meta:
        model = Document
        fields = (
            "pk",
            "name",
            "project",
            "transcriptions",
            "main_script",
            "read_direction",
            "line_offset",
            "valid_block_types",
            "valid_line_types",
            "parts_count",
            "tags",
            "created_at",
            "updated_at",
        )

    def __init__(self, *args, **kwargs):
        super().__init__(*args, **kwargs)
        self.fields["project"].queryset = Project.objects.for_user_write(
            self.context["user"]
        )

    def get_parts_count(self, document):
        return document.parts.count()

    def validate_main_script(self, value):
        try:
            return Script.objects.get(name=value)
        except Script.DoesNotExist:
            raise serializers.ValidationError(
                "This script does not exists in the database."
            )


class DocumentTasksSerializer(serializers.ModelSerializer):
    tasks_stats = serializers.SerializerMethodField()
    last_started_task = serializers.SerializerMethodField()

    class Meta:
        model = Document
        fields = ('pk', 'name', 'tasks_stats', 'last_started_task')

    def get_tasks_stats(self, document):
        stats = {state: 0 for state, _ in TaskReport.WORKFLOW_STATE_CHOICES}
        stats.update(dict(document.reports.values('workflow_state').annotate(c=Count('pk')).values_list('workflow_state', 'c')))
        stats = {str(TaskReport.WORKFLOW_STATE_CHOICES[state][1]): count for state, count in stats.items()}
        return stats

    def get_last_started_task(self, document):
        try:
            last_task = document.reports.filter(started_at__isnull=False).latest('started_at')
        except TaskReport.DoesNotExist:
            return None

        return last_task.started_at


class PartSerializer(serializers.ModelSerializer):
    image = ImageField(required=False, thumbnails=["card", "large"])
    image_file_size = serializers.IntegerField(required=False)
    filename = serializers.CharField(read_only=True)
    bw_image = ImageField(thumbnails=["large"], required=False)
    workflow = serializers.JSONField(read_only=True)
    transcription_progress = serializers.IntegerField(read_only=True)

    class Meta:
        model = DocumentPart
        fields = (
            "pk",
            "name",
            "filename",
            "title",
            "typology",
            "image",
            "image_file_size",
            "bw_image",
            "workflow",
            "order",
            "recoverable",
            "transcription_progress",
            "source",
        )

    def create(self, data):
        # If quotas are enforced, assert that the user still has free disk storage
        if (
            not settings.DISABLE_QUOTAS
            and not self.context["request"].user.has_free_disk_storage()
        ):
            raise serializers.ValidationError(
                _("You don't have any disk storage left.")
            )

        document = Document.objects.get(pk=self.context["view"].kwargs["document_pk"])
        data["document"] = document
        data["original_filename"] = data["image"].name
        data["image_file_size"] = data["image"].size
        obj = super().create(data)
        # generate card thumbnail right away since we need it
        get_thumbnailer(obj.image).get_thumbnail(settings.THUMBNAIL_ALIASES[""]["card"])
        return obj


class BlockSerializer(serializers.ModelSerializer):
    typology = serializers.PrimaryKeyRelatedField(
        queryset=BlockType.objects.all(), allow_null=True, required=False
    )

    class Meta:
        model = Block
        fields = ("pk", "document_part", "external_id", "order", "box", "typology")


class LineTranscriptionSerializer(serializers.ModelSerializer):
    class Meta:
        model = LineTranscription
        fields = (
            "pk",
            "line",
            "transcription",
            "content",
            "graphs",
            "versions",
            "version_author",
            "version_source",
            "version_updated_at",
        )

    def cleanup(self, data):
        nd = bleach.clean(data, tags=["em", "strong", "s", "u"], strip=True)
        nd = html.unescape(nd)
        return nd

    def validate_content(self, content):
        return self.cleanup(content)


class LineListSerializer(serializers.ListSerializer):
    def update(self, qs, validated_data):
        # Maps for id->instance and id->data item.
        line_mapping = {line.pk: line for line in qs}
        data_mapping = {item["pk"]: item for item in validated_data}

        # Perform updates.
        ret = []
        for line_id, data in data_mapping.items():
            line = line_mapping.get(line_id, None)
            ret.append(self.child.update(line, data))
        return ret


class LineSerializer(serializers.ModelSerializer):
    pk = serializers.IntegerField(required=False)
    region = serializers.PrimaryKeyRelatedField(
        queryset=Block.objects.all(), allow_null=True, required=False, source="block"
    )
    typology = serializers.PrimaryKeyRelatedField(
        queryset=LineType.objects.all(), allow_null=True, required=False
    )

    class Meta:
        model = Line
        fields = (
            "pk",
            "document_part",
            "external_id",
            "order",
            "region",
            "baseline",
            "mask",
            "typology",
        )
        list_serializer_class = LineListSerializer


class LineOrderListSerializer(serializers.ListSerializer):
    def update(self, qs, validated_data):
        # Maps for id->instance and id->data item.
        line_mapping = {line.pk: line for line in qs}
        data_mapping = {item["pk"]: item for item in validated_data}

        # we can only go down or up (not both)
        first_ = qs[0]
        down = first_.order < data_mapping[first_.pk]["order"]
        lines = list(data_mapping.items())
        lines.sort(key=lambda l: l[1]["order"])
        if down:
            # reverse to avoid pushing up already moved lines
            lines.reverse()

        for i, (line_id, data) in enumerate(lines):
            line = line_mapping.get(line_id, None)
            line.to(data["order"])

        line.document_part.enforce_line_order()
        # returns all new ordering for the whole page
        data = self.child.__class__(line.document_part.lines.all(), many=True).data
        return data


class LineOrderSerializer(serializers.ModelSerializer):
    pk = serializers.IntegerField()
    order = serializers.IntegerField()

    class Meta:
        model = Line
        fields = ("pk", "order")
        list_serializer_class = LineOrderListSerializer


class DetailedLineSerializer(LineSerializer):
    transcriptions = LineTranscriptionSerializer(many=True, required=False)

    class Meta(LineSerializer.Meta):
        fields = LineSerializer.Meta.fields + ("transcriptions",)


class PartDetailSerializer(PartSerializer):
    regions = BlockSerializer(many=True, source="blocks")
    lines = LineSerializer(many=True)
    previous = serializers.SerializerMethodField(source="get_previous")
    next = serializers.SerializerMethodField(source="get_next")

    class Meta(PartSerializer.Meta):
        fields = PartSerializer.Meta.fields + ("regions", "lines", "previous", "next")

    def get_previous(self, instance):
        prev = (
            DocumentPart.objects.filter(
                document=instance.document, order__lt=instance.order
            )
            .order_by("-order")
            .first()
        )
        return prev and prev.pk or None

    def get_next(self, instance):
        nex = (
            DocumentPart.objects.filter(
                document=instance.document, order__gt=instance.order
            )
            .order_by("order")
            .first()
        )
        return nex and nex.pk or None


class OcrModelSerializer(serializers.ModelSerializer):
    owner = serializers.ReadOnlyField(source="owner.username")
    job = DisplayChoiceField(choices=OcrModel.MODEL_JOB_CHOICES)
    training = serializers.ReadOnlyField()
    file_size = serializers.IntegerField(required=False)

    class Meta:
        model = OcrModel
        fields = (
            "pk",
            "name",
            "file",
            "file_size",
            "job",
            "owner",
            "training",
            "versions",
        )

    def create(self, data):
        # If quotas are enforced, assert that the user still has free disk storage
        if (
            not settings.DISABLE_QUOTAS
            and not self.context["request"].user.has_free_disk_storage()
        ):
            raise serializers.ValidationError(
                _("You don't have any disk storage left.")
            )

        document = Document.objects.get(pk=self.context["view"].kwargs["document_pk"])
        data["owner"] = self.context["view"].request.user
        data["file_size"] = data["file"].size
        obj = super().create(data)
        return obj


class ProcessSerializerMixin:
    CHECK_GPU_QUOTA = False
    CHECK_DISK_QUOTA = False

    def __init__(self, document, user, *args, **kwargs):
        self.document = document
        self.user = user
        super().__init__(*args, **kwargs)

    def validate(self, data):
        data = super().validate(data)
        # If quotas are enforced, assert that the user still has free CPU minutes, GPU minutes and disk storage
        if not settings.DISABLE_QUOTAS:
            if not self.user.has_free_cpu_minutes():
                raise serializers.ValidationError(
                    _("You don't have any CPU minutes left.")
                )
            if self.CHECK_GPU_QUOTA and not self.user.has_free_gpu_minutes():
                raise serializers.ValidationError(
                    _("You don't have any GPU minutes left.")
                )
            if self.CHECK_DISK_QUOTA and not self.user.has_free_disk_storage():
                raise serializers.ValidationError(
                    _("You don't have any disk storage left.")
                )
        return data


class SegmentSerializer(ProcessSerializerMixin, serializers.Serializer):
    STEPS_CHOICES = (
        ("both", _("Lines and regions")),
        ("lines", _("Lines Baselines and Masks")),
        ("masks", _("Only lines Masks")),
        ("regions", _("Regions")),
    )
    TEXT_DIRECTION_CHOICES = (
        ("horizontal-lr", _("Horizontal l2r")),
        ("horizontal-rl", _("Horizontal r2l")),
        ("vertical-lr", _("Vertical l2r")),
        ("vertical-rl", _("Vertical r2l")),
    )

    parts = serializers.PrimaryKeyRelatedField(
        many=True, queryset=DocumentPart.objects.all()
    )
    steps = serializers.ChoiceField(
        choices=STEPS_CHOICES, required=False, default="both"
    )
    model = serializers.PrimaryKeyRelatedField(
        required=False, allow_null=True, queryset=OcrModel.objects.all()
    )
    override = serializers.BooleanField(required=False, default=False)
    text_direction = serializers.ChoiceField(
        default="horizontal-lr", required=False, choices=TEXT_DIRECTION_CHOICES
    )

    def __init__(self, *args, **kwargs):
        super().__init__(*args, **kwargs)
        self.fields["model"].queryset = self.document.ocr_models.filter(
            job=OcrModel.MODEL_JOB_SEGMENT
        )
        self.fields["parts"].queryset = DocumentPart.objects.filter(
            document=self.document
        )

    def process(self):
        model = self.validated_data.get("model")
        parts = self.validated_data.get("parts")

        ocr_model_document, created = OcrModelDocument.objects.get_or_create(
            document=self.document,
            ocr_model=model,
            defaults={"executed_on": timezone.now()},
        )
        if not created:
            ocr_model_document.executed_on = timezone.now()
            ocr_model_document.save()

        for part in parts:
            part.chain_tasks(
<<<<<<< HEAD
                segment.si(
                    part.pk,
                    user_pk=self.user.pk,
                    model_pk=model.pk,
                    steps=self.validated_data.get("steps"),
                    text_direction=self.validated_data.get("text_direction"),
                    override=self.validated_data.get("override"),
                )
=======
                segment.si(instance_pk=part.pk,
                           user_pk=self.user.pk,
                           model_pk=model.pk,
                           steps=self.validated_data.get('steps'),
                           text_direction=self.validated_data.get('text_direction'),
                           override=self.validated_data.get('override'))
>>>>>>> 12ed8e42
            )


class SegTrainSerializer(ProcessSerializerMixin, serializers.Serializer):
    parts = serializers.PrimaryKeyRelatedField(
        many=True, queryset=DocumentPart.objects.all()
    )
    model = serializers.PrimaryKeyRelatedField(
        required=False, queryset=OcrModel.objects.all()
    )
    model_name = serializers.CharField(required=False)
    override = serializers.BooleanField(required=False, default=False)

    def __init__(self, *args, **kwargs):
        super().__init__(*args, **kwargs)
        self.fields["model"].queryset = self.document.ocr_models.filter(
            job=OcrModel.MODEL_JOB_SEGMENT
        ).filter(Q(public=True) | Q(owner=self.user))
        self.fields["parts"].queryset = DocumentPart.objects.filter(
            document=self.document
        )

    def validate_parts(self, data):
        if len(data) < 2:
            raise serializers.ValidationError(
                "Segmentation training requires at least 2 images."
            )
        return data

    def validate(self, data):
        data = super().validate(data)

        if not data.get("model") and not data.get("model_name"):
            raise serializers.ValidationError(
                _(
                    "Either use model_name to create a new model, add a model pk to retrain an existing one, or both to create a new model from an existing one."
                )
            )

        model = data.get("model")
        if (
            not data.get("model_name")
            and model.owner != self.user
            and data.get("override")
        ):
            raise serializers.ValidationError(
                "You can't overwrite the existing file of a public model you don't own."
            )

        return data

    def process(self):
        model = self.validated_data.get("model")
        override = self.validated_data.get("override")

        if self.validated_data.get("model_name"):
            file_ = model and model.file or None
            model = OcrModel.objects.create(
                owner=self.user,
                name=self.validated_data["model_name"],
                job=OcrModel.MODEL_JOB_RECOGNIZE,
                file=file_,
                file_size=file_.size if file_ else 0,
            )
        elif not override:
            model = model.clone_for_training(
                self.user, name=self.validated_data["model_name"]
            )

        ocr_model_document, created = OcrModelDocument.objects.get_or_create(
            document=self.document,
            ocr_model=model,
            defaults={"trained_on": timezone.now()},
        )
        if not created:
            ocr_model_document.trained_on = timezone.now()
            ocr_model_document.save()

<<<<<<< HEAD
        segtrain.delay(
            model.pk if model else None,
            self.document.pk,
            [part.pk for part in self.validated_data.get("parts")],
            user_pk=self.user.pk,
        )
=======
        segtrain.delay(model.pk if model else None,
                       [part.pk for part in self.validated_data.get('parts')],
                       document_pk=self.document.pk,
                       user_pk=self.user.pk)
>>>>>>> 12ed8e42


class TrainSerializer(ProcessSerializerMixin, serializers.Serializer):
    CHECK_GPU_QUOTA = True
    CHECK_DISK_QUOTA = True

    parts = serializers.PrimaryKeyRelatedField(
        many=True, queryset=DocumentPart.objects.all()
    )
    model = serializers.PrimaryKeyRelatedField(
        required=False, queryset=OcrModel.objects.all()
    )
    model_name = serializers.CharField(required=False)
    transcription = serializers.PrimaryKeyRelatedField(
        queryset=Transcription.objects.all()
    )
    override = serializers.BooleanField(required=False, default=False)

    def __init__(self, *args, **kwargs):
        super().__init__(*args, **kwargs)
        self.fields["transcription"].queryset = Transcription.objects.filter(
            document=self.document
        )
        self.fields["model"].queryset = self.document.ocr_models.filter(
            job=OcrModel.MODEL_JOB_RECOGNIZE
        ).filter(Q(public=True) | Q(owner=self.user))
        self.fields["parts"].queryset = DocumentPart.objects.filter(
            document=self.document
        )

    def validate(self, data):
        data = super().validate(data)

        if not data.get("model") and not data.get("model_name"):
            raise serializers.ValidationError(
                _(
                    "Either use model_name to create a new model, or add a model pk to retrain an existing one."
                )
            )

        model = data.get("model")
        if (
            not data.get("model_name")
            and model.owner != self.user
            and data.get("override")
        ):
            raise serializers.ValidationError(
                "You can't overwrite the existing file of a model you don't own."
            )

        return data

    def process(self):
        model = self.validated_data.get("model")
        override = self.validated_data.get("override")

        if self.validated_data.get("model_name"):
            file_ = model and model.file or None
            model = OcrModel.objects.create(
                owner=self.user,
                name=self.validated_data["model_name"],
                job=OcrModel.MODEL_JOB_RECOGNIZE,
                file=file_,
                file_size=file_.size if file_ else 0,
            )
        elif not override:
            model = model.clone_for_training(
                self.user, name=self.validated_data["model_name"]
            )

        ocr_model_document, created = OcrModelDocument.objects.get_or_create(
            document=self.document,
            ocr_model=model,
            defaults={"trained_on": timezone.now()},
        )
        if not created:
            ocr_model_document.trained_on = timezone.now()
            ocr_model_document.save()

<<<<<<< HEAD
        train.delay(
            [part.pk for part in self.validated_data.get("parts")],
            self.validated_data["transcription"].pk,
            model.pk if model else None,
            self.user.pk,
        )
=======
        train.delay(self.validated_data['transcription'].pk,
                    model.pk if model else None,
                    part_pks=[part.pk for part in self.validated_data.get('parts')],
                    user_pk=self.user.pk)
>>>>>>> 12ed8e42


class TranscribeSerializer(ProcessSerializerMixin, serializers.Serializer):
    parts = serializers.PrimaryKeyRelatedField(
        many=True, queryset=DocumentPart.objects.all()
    )
    model = serializers.PrimaryKeyRelatedField(queryset=OcrModel.objects.all())
    # transcription = serializers.PrimaryKeyRelatedField(queryset=Transcription.objects.all())

    def __init__(self, *args, **kwargs):
        super().__init__(*args, **kwargs)
        # self.fields['transcription'].queryset = Transcription.objects.filter(document=self.document)
        self.fields["model"].queryset = self.document.ocr_models.filter(
            job=OcrModel.MODEL_JOB_RECOGNIZE
        )
        self.fields["parts"].queryset = DocumentPart.objects.filter(
            document=self.document
        )

    def process(self):
        model = self.validated_data.get("model")

        ocr_model_document, created = OcrModelDocument.objects.get_or_create(
            document=self.document,
            ocr_model=model,
            defaults={"executed_on": timezone.now()},
        )
        if not created:
            ocr_model_document.executed_on = timezone.now()
            ocr_model_document.save()

        for part in self.validated_data.get("parts"):
            part.chain_tasks(
<<<<<<< HEAD
                transcribe.si(part.pk, model_pk=model.pk, user_pk=self.user.pk)
=======
                transcribe.si(instance_pk=part.pk,
                              model_pk=model.pk,
                              user_pk=self.user.pk)
>>>>>>> 12ed8e42
            )<|MERGE_RESOLUTION|>--- conflicted
+++ resolved
@@ -13,31 +13,6 @@
 
 from api.fields import DisplayChoiceField
 from users.models import User
-<<<<<<< HEAD
-from core.models import (
-    Project,
-    Document,
-    DocumentPart,
-    Block,
-    Line,
-    Transcription,
-    LineTranscription,
-    BlockType,
-    LineType,
-    AnnotationType,
-    AnnotationTaxonomy,
-    AnnotationComponent,
-    ImageAnnotation,
-    TextAnnotation,
-    ImageAnnotationComponentValue,
-    TextAnnotationComponentValue,
-    Script,
-    OcrModel,
-    OcrModelDocument,
-    DocumentTag,
-)
-from core.tasks import segtrain, train, segment, transcribe
-=======
 from core.models import (Project,
                          Document,
                          DocumentPart,
@@ -60,7 +35,6 @@
                          DocumentTag)
 from core.tasks import (segtrain, train, segment, transcribe)
 from reporting.models import TaskReport
->>>>>>> 12ed8e42
 
 logger = logging.getLogger(__name__)
 
@@ -165,15 +139,8 @@
 
 class AnnotationTaxonomySerializer(serializers.ModelSerializer):
     typology = AnnotationTypeSerializer(required=False)
-<<<<<<< HEAD
-    # components = AnnotationComponentSerializer(many=True, required=False)
-    marker_type = DisplayChoiceField(
-        AnnotationTaxonomy.MARKER_TYPE_CHOICES, required=False
-    )
-=======
     components = AnnotationComponentSerializer(many=True, required=False)
     marker_type = DisplayChoiceField(AnnotationTaxonomy.MARKER_TYPE_CHOICES, required=False)
->>>>>>> 12ed8e42
 
     class Meta:
         model = AnnotationTaxonomy
@@ -684,23 +651,12 @@
 
         for part in parts:
             part.chain_tasks(
-<<<<<<< HEAD
-                segment.si(
-                    part.pk,
-                    user_pk=self.user.pk,
-                    model_pk=model.pk,
-                    steps=self.validated_data.get("steps"),
-                    text_direction=self.validated_data.get("text_direction"),
-                    override=self.validated_data.get("override"),
-                )
-=======
                 segment.si(instance_pk=part.pk,
                            user_pk=self.user.pk,
                            model_pk=model.pk,
                            steps=self.validated_data.get('steps'),
                            text_direction=self.validated_data.get('text_direction'),
                            override=self.validated_data.get('override'))
->>>>>>> 12ed8e42
             )
 
 
@@ -779,19 +735,10 @@
             ocr_model_document.trained_on = timezone.now()
             ocr_model_document.save()
 
-<<<<<<< HEAD
-        segtrain.delay(
-            model.pk if model else None,
-            self.document.pk,
-            [part.pk for part in self.validated_data.get("parts")],
-            user_pk=self.user.pk,
-        )
-=======
         segtrain.delay(model.pk if model else None,
                        [part.pk for part in self.validated_data.get('parts')],
                        document_pk=self.document.pk,
                        user_pk=self.user.pk)
->>>>>>> 12ed8e42
 
 
 class TrainSerializer(ProcessSerializerMixin, serializers.Serializer):
@@ -871,19 +818,10 @@
             ocr_model_document.trained_on = timezone.now()
             ocr_model_document.save()
 
-<<<<<<< HEAD
-        train.delay(
-            [part.pk for part in self.validated_data.get("parts")],
-            self.validated_data["transcription"].pk,
-            model.pk if model else None,
-            self.user.pk,
-        )
-=======
         train.delay(self.validated_data['transcription'].pk,
                     model.pk if model else None,
                     part_pks=[part.pk for part in self.validated_data.get('parts')],
                     user_pk=self.user.pk)
->>>>>>> 12ed8e42
 
 
 class TranscribeSerializer(ProcessSerializerMixin, serializers.Serializer):
@@ -917,11 +855,7 @@
 
         for part in self.validated_data.get("parts"):
             part.chain_tasks(
-<<<<<<< HEAD
-                transcribe.si(part.pk, model_pk=model.pk, user_pk=self.user.pk)
-=======
                 transcribe.si(instance_pk=part.pk,
                               model_pk=model.pk,
                               user_pk=self.user.pk)
->>>>>>> 12ed8e42
             )