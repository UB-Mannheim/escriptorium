import bleach
import logging
import json

from django.conf import settings
from rest_framework import serializers
import easy_thumbnails

from core.models import *

logger = logging.getLogger(__name__)


class ImageField(serializers.ImageField):
    def __init__(self, *args, thumbnails=None, **kwargs):
        self.thumbnails = thumbnails
        super().__init__(*args, **kwargs)
    
    def to_representation(self, img):
        if img:
<<<<<<< HEAD
            data = {'uri': img.url}
            try:
                data['size'] = (img.width, img.height)
            except FileNotFoundError:
                data['size'] = None
            else:
                if settings.THUMBNAIL_ENABLE and self.thumbnails:
                    data['thumbnails'] = {alias: get_thumbnailer(img)[alias].url
                                          for alias in self.thumbnails}
=======
            try:
                data = {
                    'uri': img.url,
                    'size': (img.width, img.height)
                }
            except FileNotFoundError:
                logger.warning('File not found: %s' % img.path)
                data = {
                    'uri': img.url,
                    'size': (0, 0)
                }
            try:
                if settings.THUMBNAIL_ENABLE and self.thumbnails:
                    data['thumbnails'] = {alias: get_thumbnailer(img)[alias].url
                                          for alias in self.thumbnails}
            except easy_thumbnails.exceptions.InvalidImageFormatError:
                pass
>>>>>>> e0ed5b13
            return data


class PartMoveSerializer(serializers.ModelSerializer):
    index = serializers.IntegerField()
    
    class Meta:
        model = DocumentPart
        fields = ('index',)
    
    def __init__(self, *args, part=None, **kwargs):
        self.part = part
        super().__init__(*args, **kwargs)
    
    def move(self):
        self.part.to(self.validated_data['index'])


class DocumentSerializer(serializers.ModelSerializer):
    class Meta:
        model = Document
        fields = ('pk', 'name')


class PartSerializer(serializers.ModelSerializer):
    image = ImageField(thumbnails=['card', 'large'])
    bw_image = ImageField(thumbnails=['large'], required=False)
    workflow = serializers.JSONField(read_only=True)
    transcription_progress = serializers.IntegerField(read_only=True)
    
    class Meta:
        model = DocumentPart
        fields = (
            'pk',
            'name',
            'title',
            'typology',
            'image',
            'bw_image',
            'workflow',
            'transcription_progress'
        )
    
    def create(self, data):
        document = Document.objects.get(pk=self.context["view"].kwargs["document_pk"])
        data['document'] = document
        return super().create(data)


class BlockSerializer(serializers.ModelSerializer):
    class Meta:
        model = Block
        fields = ('pk', 'order', 'document_part', 'box')


class LineTranscriptionSerializer(serializers.ModelSerializer):
    class Meta:
        model = LineTranscription
        fields = ('pk', 'line', 'transcription', 'content', 'versions')
        
    def cleanup(self, data):
        return bleach.clean(data, tags=['em', 'strong', 's', 'u'], strip=True)
    
    def create(self, validated_data):
        validated_data['content'] = self.cleanup(validated_data['content'])
        instance = super().create(validated_data)
        instance.line.document_part.recalculate_ordering()
        return instance
    
    def update(self, instance, validated_data):
        validated_data['content'] = self.cleanup(validated_data['content'])
        instance.line.document_part.recalculate_ordering()
        return super().update(instance, validated_data)


class LineSerializer(serializers.ModelSerializer):
    transcriptions = LineTranscriptionSerializer(many=True, required=False)
    
    class Meta:
        model = Line
        fields = ('pk', 'order', 'document_part', 'block', 'box', 'transcriptions')


class PartDetailSerializer(PartSerializer):
    blocks = BlockSerializer(many=True)
    lines = LineSerializer(many=True)
    previous = serializers.SerializerMethodField(source='get_previous')
    next = serializers.SerializerMethodField(source='get_next')
    
    class Meta(PartSerializer.Meta):
        fields = PartSerializer.Meta.fields + (
            'blocks',
            'lines',
            'previous',
            'next')
    
    def get_previous(self, instance):
        prev = DocumentPart.objects.filter(
            document=instance.document, order__lt=instance.order).order_by('-order').first()
        return prev and prev.pk or None
    
    def get_next(self, instance):
        nex = DocumentPart.objects.filter(
            document=instance.document, order__gt=instance.order).order_by('order').first()
        return nex and nex.pk or None<|MERGE_RESOLUTION|>--- conflicted
+++ resolved
@@ -18,35 +18,19 @@
     
     def to_representation(self, img):
         if img:
-<<<<<<< HEAD
             data = {'uri': img.url}
             try:
                 data['size'] = (img.width, img.height)
             except FileNotFoundError:
+                logger.warning('File not found: %s' % img.path)
                 data['size'] = None
             else:
-                if settings.THUMBNAIL_ENABLE and self.thumbnails:
-                    data['thumbnails'] = {alias: get_thumbnailer(img)[alias].url
-                                          for alias in self.thumbnails}
-=======
-            try:
-                data = {
-                    'uri': img.url,
-                    'size': (img.width, img.height)
-                }
-            except FileNotFoundError:
-                logger.warning('File not found: %s' % img.path)
-                data = {
-                    'uri': img.url,
-                    'size': (0, 0)
-                }
-            try:
-                if settings.THUMBNAIL_ENABLE and self.thumbnails:
-                    data['thumbnails'] = {alias: get_thumbnailer(img)[alias].url
-                                          for alias in self.thumbnails}
-            except easy_thumbnails.exceptions.InvalidImageFormatError:
-                pass
->>>>>>> e0ed5b13
+                try:
+                    if settings.THUMBNAIL_ENABLE and self.thumbnails:
+                        data['thumbnails'] = {alias: get_thumbnailer(img)[alias].url
+                                              for alias in self.thumbnails}
+                except easy_thumbnails.exceptions.InvalidImageFormatError:
+                    pass
             return data
 
 
