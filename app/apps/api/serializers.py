--- conflicted
+++ resolved
@@ -11,39 +11,18 @@
 from rest_framework import serializers
 
 from api.fields import DisplayChoiceField
-<<<<<<< HEAD
-from users.models import User
-from core.models import (Project,
-                         Document,
-                         DocumentPart,
-                         Metadata,
-                         DocumentMetadata,
-                         Block,
-                         Line,
-                         Transcription,
-                         LineTranscription,
-                         BlockType,
-                         LineType,
-                         AnnotationType,
-                         AnnotationTaxonomy,
-                         AnnotationComponent,
-                         ImageAnnotation,
-                         TextAnnotation,
-                         ImageAnnotationComponentValue,
-                         TextAnnotationComponentValue,
-                         Script,
-                         OcrModel,
-                         OcrModelDocument,
-                         DocumentTag)
-from core.tasks import (segtrain, train, segment, transcribe)
-=======
 from core.models import (
+    AnnotationComponent,
+    AnnotationTaxonomy,
+    AnnotationType,
     Block,
     BlockType,
     Document,
     DocumentMetadata,
     DocumentPart,
     DocumentTag,
+    ImageAnnotation,
+    ImageAnnotationComponentValue,
     Line,
     LineTranscription,
     LineType,
@@ -52,10 +31,11 @@
     OcrModelDocument,
     Project,
     Script,
+    TextAnnotation,
+    TextAnnotationComponentValue,
     Transcription,
 )
 from core.tasks import segment, segtrain, train, transcribe
->>>>>>> c176d2a9
 from reporting.models import TaskReport
 from users.models import User
 
