--- conflicted
+++ resolved
@@ -147,8 +147,8 @@
     
     class Meta:
         model = Line
-<<<<<<< HEAD
-        fields = ('pk', 'document_part', 'order', 'block', 'baseline', 'mask')
+        fields = ('pk', 'document_part', 'order', 'region', 'baseline', 'mask')
+        list_serializer_class = LineListSerializer
 
 
 class LineMoveSerializer(serializers.ModelSerializer):
@@ -164,7 +164,7 @@
 
     def move(self):
         self.line.to(self.validated_data['index'])
-=======
+
         fields = ('pk', 'document_part', 'order', 'region', 'baseline', 'mask')
         list_serializer_class = LineListSerializer
 
@@ -173,7 +173,6 @@
     class Meta:
         model = Line
         fields = ('pk', 'order')
->>>>>>> 9abfa1f8
 
 
 class DetailedLineSerializer(LineSerializer):
