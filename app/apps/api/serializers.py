import html
import logging
<<<<<<< HEAD
import os.path
=======
from os.path import splitext
>>>>>>> 500c9285

import bleach
from django.conf import settings
from django.core.files.base import ContentFile
from django.db.models import Count, Q
from django.db.utils import IntegrityError
from django.utils import timezone
from django.utils.translation import gettext_lazy as _
from easy_thumbnails.files import get_thumbnailer
from rest_framework import serializers

from api.fields import DisplayChoiceField
from core.models import (
    AnnotationComponent,
    AnnotationTaxonomy,
    AnnotationType,
    Block,
    BlockType,
    Document,
    DocumentMetadata,
    DocumentPart,
    DocumentPartMetadata,
    DocumentPartType,
    DocumentTag,
    ImageAnnotation,
    ImageAnnotationComponentValue,
    Line,
    LineTranscription,
    LineType,
    Metadata,
    OcrModel,
    OcrModelDocument,
    Project,
    ProjectTag,
    Script,
    TextAnnotation,
    TextAnnotationComponentValue,
    TextualWitness,
    Transcription,
)
from core.tasks import segment, segtrain, train, transcribe
from imports.forms import FileImportError, clean_import_uri, clean_upload_file
from imports.models import DocumentImport
from imports.tasks import document_import
from reporting.models import TaskReport
from users.consumers import send_event
from users.models import Group, User

logger = logging.getLogger(__name__)


class ImageField(serializers.ImageField):
    def __init__(self, *args, thumbnails=None, **kwargs):
        self.thumbnails = thumbnails
        super().__init__(*args, **kwargs)

    def to_internal_value(self, data):
        if data.content_type == 'application/pdf':
            raise serializers.ValidationError(_("PDF is not a valid image, please use the dedicated Import function."))

        return super().to_internal_value(data)

    def to_representation(self, img):
        if img:
            data = {'uri': img.url}
            try:
                data['size'] = (img.width, img.height)
            except FileNotFoundError:
                logger.warning('File not found: %s' % img.path)
                data['size'] = None
            else:
                if self.thumbnails:
                    data['thumbnails'] = {}
                    thbn = get_thumbnailer(img)
                    for alias in self.thumbnails:
                        try:
                            data['thumbnails'][alias] = thbn.get_thumbnail(
                                settings.THUMBNAIL_ALIASES[''][alias], generate=False).url
                        except AttributeError:
                            pass
            return data


class ScriptSerializer(serializers.ModelSerializer):
    class Meta:
        model = Script
        fields = '__all__'


class UserSerializer(serializers.ModelSerializer):
    class Meta:
        model = User
        fields = ('pk', 'is_active',
                  'username', 'email', 'first_name', 'last_name',
                  'date_joined', 'last_login')
        read_only_fields = ('date_joined', 'last_login')


class DetailedGroupSerializer(serializers.ModelSerializer):
    users = UserSerializer(many=True, read_only=True, source='user_set')
    owner = serializers.ReadOnlyField(source='groupowner.owner.pk')

    class Meta:
        model = Group
        fields = ('pk', 'name', 'users', 'owner')


class GroupSerializer(serializers.ModelSerializer):
    class Meta:
        model = Group
        fields = ('pk', 'name')


class ProjectSerializer(serializers.ModelSerializer):
    owner = serializers.ReadOnlyField(source='owner.username')
    slug = serializers.ReadOnlyField()
    documents_count = serializers.ReadOnlyField()
    shared_with_users = UserSerializer(many=True, read_only=True)
    shared_with_groups = GroupSerializer(many=True, read_only=True)

    class Meta:
        model = Project
        fields = '__all__'

    def create(self, data):
        data['owner'] = self.context["view"].request.user
        obj = super().create(data)
        return obj


class PartMoveSerializer(serializers.ModelSerializer):
    index = serializers.IntegerField()

    class Meta:
        model = DocumentPart
        fields = ('index',)

    def __init__(self, *args, part=None, **kwargs):
        self.part = part
        super().__init__(*args, **kwargs)

    def move(self):
        self.part.to(self.validated_data['index'])


class TranscriptionSerializer(serializers.ModelSerializer):
    class Meta:
        model = Transcription
        fields = ('pk', 'name', 'archived', 'avg_confidence')

    def create(self, data):
        document = Document.objects.get(pk=self.context["view"].kwargs["document_pk"])
        data['document'] = document
        try:
            return super().create(data)
        except IntegrityError:
            return Transcription.objects.get(name=data['name'])


class BlockTypeSerializer(serializers.ModelSerializer):
    class Meta:
        model = BlockType
        fields = ('pk', 'name')


class LineTypeSerializer(serializers.ModelSerializer):
    class Meta:
        model = LineType
        fields = ('pk', 'name')


class DocumentPartTypeSerializer(serializers.ModelSerializer):
    class Meta:
        model = DocumentPartType
        fields = ('pk', 'name')


class AnnotationTypeSerializer(serializers.ModelSerializer):
    class Meta:
        model = AnnotationType
        fields = ('pk', 'name')


class AnnotationComponentSerializer(serializers.ModelSerializer):
    class Meta:
        model = AnnotationComponent
        fields = ('pk', 'name', 'allowed_values')

    def create(self, data):
        data['document_id'] = self.context['view'].kwargs['document_pk']
        return super().create(data)


class AnnotationTaxonomySerializer(serializers.ModelSerializer):
    typology = AnnotationTypeSerializer(required=False)
    components = AnnotationComponentSerializer(many=True, required=False)
    marker_type = DisplayChoiceField(AnnotationTaxonomy.MARKER_TYPE_CHOICES, required=True)

    class Meta:
        model = AnnotationTaxonomy
        fields = ('pk', 'name', 'abbreviation',
                  'marker_type', 'marker_detail', 'has_comments',
                  'typology', 'components')

    def create(self, data):
        try:
            components_data = data.pop('components')
        except KeyError:
            components_data = []
        try:
            typo_data = data.pop('typology')
        except KeyError:
            typo_data = None
        if typo_data:
            typo, created = AnnotationType.objects.get_or_create(name=typo_data['name'])
        else:
            typo = None
        data['document_id'] = self.context['view'].kwargs['document_pk']
        taxo = AnnotationTaxonomy.objects.create(
            typology=typo, **data)
        for compo in components_data:
            taxo.components.add(compo)
        return taxo


class ImageAnnotationComponentSerializer(serializers.ModelSerializer):
    value = serializers.CharField(allow_null=True)

    class Meta:
        model = ImageAnnotationComponentValue
        fields = ('pk', 'component', 'value')

    def to_representation(self, instance):
        representation = super().to_representation(instance)
        representation['component'] = AnnotationComponentSerializer(instance.component).data
        return representation


class TextAnnotationComponentSerializer(serializers.ModelSerializer):
    value = serializers.CharField(allow_null=True)

    class Meta:
        model = TextAnnotationComponentValue
        fields = ('pk', 'component', 'value')

    def to_representation(self, instance):
        representation = super().to_representation(instance)
        representation['component'] = AnnotationComponentSerializer(instance.component).data
        return representation


class ImageAnnotationSerializer(serializers.ModelSerializer):
    components = ImageAnnotationComponentSerializer(many=True)
    as_w3c = serializers.ReadOnlyField()

    class Meta:
        model = ImageAnnotation
        fields = ('pk', 'part', 'comments',
                  'taxonomy', 'components',
                  'coordinates',
                  'as_w3c')

    def create(self, data):
        components_data = data.pop('components')
        anno = ImageAnnotation.objects.create(**data)
        for component in components_data:
            ImageAnnotationComponentValue.objects.create(annotation=anno,
                                                         **component)
        return anno

    def update(self, instance, data):
        components_data = data.pop('components')
        anno = super().update(instance, data)
        for component_value in components_data:
            # for some reason this is an instance of AnnotationComponent
            component, created = ImageAnnotationComponentValue.objects.get_or_create(
                component=component_value['component'],
                annotation=anno)
            component.value = component_value['value']
            component.save()
        return anno


class TextAnnotationSerializer(serializers.ModelSerializer):
    components = TextAnnotationComponentSerializer(many=True)
    as_w3c = serializers.ReadOnlyField()

    class Meta:
        model = TextAnnotation
        fields = ('pk', 'part', 'comments',
                  'taxonomy', 'components',
                  'transcription',
                  'start_line', 'start_offset', 'end_line', 'end_offset',
                  'as_w3c')

    def create(self, data):
        components_data = data.pop('components')
        anno = TextAnnotation.objects.create(**data)
        for component in components_data:
            TextAnnotationComponentValue.objects.create(annotation=anno,
                                                        **component)
        return anno

    def update(self, instance, data):
        components_data = data.pop('components')
        anno = super().update(instance, data)
        for component_value in components_data:
            # for some reason this is an instance of AnnotationComponent
            component, created = TextAnnotationComponentValue.objects.get_or_create(
                component=component_value['component'],
                annotation=anno)
            component.value = component_value['value']
            component.save()
        return anno


class ProjectTagSerializer(serializers.ModelSerializer):
    class Meta:
        model = ProjectTag
        fields = ("pk", "name", "color")

    def create(self, data):
        data['user'] = self.context['request'].user
        return super().create(data)


class DocumentTagSerializer(serializers.ModelSerializer):
    class Meta:
        model = DocumentTag
        fields = ("pk", "name", "color")


class DocumentSerializer(serializers.ModelSerializer):
    main_script = serializers.SlugRelatedField(slug_field='name',
                                               queryset=Script.objects.all())
    transcriptions = TranscriptionSerializer(many=True, read_only=True)
    valid_block_types = BlockTypeSerializer(many=True, read_only=True)
    valid_line_types = LineTypeSerializer(many=True, read_only=True)
    valid_part_types = DocumentPartTypeSerializer(many=True, read_only=True)
    parts_count = serializers.SerializerMethodField()
    project = serializers.SlugRelatedField(slug_field='slug',
                                           queryset=Project.objects.all())

    class Meta:
        model = Document
        fields = ('pk', 'name', 'project', 'transcriptions',
                  'main_script', 'read_direction', 'line_offset', 'show_confidence_viz',
                  'valid_block_types', 'valid_line_types', 'valid_part_types',
                  'parts_count', 'tags', 'created_at', 'updated_at')

    def __init__(self, *args, **kwargs):
        super().__init__(*args, **kwargs)
        self.fields['project'].queryset = Project.objects.for_user_write(self.context['user'])

    def get_parts_count(self, document):
        return document.parts.count()

    def validate_main_script(self, value):
        try:
            return Script.objects.get(name=value)
        except Script.DoesNotExist:
            raise serializers.ValidationError('This script does not exists in the database.')


class ImportSerializer(serializers.Serializer):
    MODE_CHOICES = (
        ('pdf', 'Import a pdf file.'),
        ('iiif', 'Import from a iiif manifest.'),
        ('mets', 'Import a mets file.'),
        ('xml', 'Import from a xml file.')
    )
    mode = serializers.ChoiceField(choices=MODE_CHOICES)

    transcription = serializers.PrimaryKeyRelatedField(
        queryset=Transcription.objects.all(),
        required=False)
    override = serializers.BooleanField(required=False)
    upload_file = serializers.FileField(required=False)

    iiif_uri = serializers.URLField(required=False)

    METS_TYPE_CHOICES = (
        ('local', _('Upload local file')),
        ('url', _('download file from url')),
    )
    mets_type = serializers.ChoiceField(choices=METS_TYPE_CHOICES, required=False)
    mets_uri = serializers.URLField(required=False)

    def __init__(self, *args, **kwargs):
        super().__init__(*args, **kwargs)
        self.user = self.context["view"].request.user
        self.document = Document.objects.get(pk=self.context["view"].kwargs["document_pk"])
        self.mets_base_uri = None
        self.fields['transcription'].queryset = Transcription.objects.filter(document=self.document)

    def validate_iiif_uri(self, uri):
        try:
            content, total = clean_import_uri(uri, self.document, 'tmp.json')
            self.file = ContentFile(content, name='iiif_manifest.json')
            self.total = total
        except FileImportError as e:
            raise serializers.ValidationError(repr(e))

    def validate_mets_uri(self, uri):
        try:
            self.mets_base_uri = os.path.dirname(uri)
            content, total = clean_import_uri(uri, self.document, 'tmp.xml',
                                              is_mets=True, mets_base_uri=self.mets_base_uri)
            self.file = ContentFile(content, name='mets.xml')
            self.total = total
        except FileImportError as e:
            raise serializers.ValidationError(repr(e))

    def validate_upload_file(self, upload_file):
        try:
            parser = clean_upload_file(upload_file, self.document, self.user)
            self.file = parser.file
            self.total = parser.total
        except FileImportError as e:
            raise serializers.ValidationError(repr(e))

    def validate(self, data):
        data = super().validate(data)

        # validate different modes
        mode = data.get('mode')
        if mode == 'iiif':
            if 'iiif_uri' not in data:
                raise serializers.ValidationError("'iiif_uri' is mandatory with mode 'iiif'.")

        elif mode == 'mets':
            if 'mets_type' not in data:
                raise serializers.ValidationError("'mets_type' is mandatory with mode 'mets'.")
            else:
                if data.get('mets_type') == 'url':
                    if 'mets_uri' not in data:
                        raise serializers.ValidationError("'mets_uri' is mandatory with mode 'mets'. and type 'url'")
                elif 'upload_file' not in data:
                    raise serializers.ValidationError("'upload_file' is mandatory with mode 'mets'. and type 'local'")

        elif mode == 'pdf':
            if 'upload_file' not in data:
                raise serializers.ValidationError("'upload_file' is mandatory with mode 'pdf'.")

        elif mode == 'xml':
            if 'upload_file' not in data:
                raise serializers.ValidationError("'upload_file' is mandatory with mode 'xml'.")

        if not settings.DISABLE_QUOTAS:
            if not self.user.has_free_cpu_minutes():
                raise serializers.ValidationError(_("You don't have any CPU minutes left."))

        return data

    def create(self, validated_data):
        imp = DocumentImport(
            document=self.document,
            name=validated_data.get('transcription').name if 'transcription' in validated_data else '',
            override=validated_data.get('override') or False,
            import_file=self.file,
            total=self.total,
            started_by=self.user,
            with_mets=validated_data.get('mode') == 'mets',
            mets_base_uri=self.mets_base_uri
        )
        imp.save()

        document_import.delay(
            import_pk=imp.pk,
            user_pk=self.user.pk,
            report_label=_('Import in %(document_name)s') % {'document_name': self.document.name}
        )

        return imp


class DocumentTasksSerializer(serializers.ModelSerializer):
    owner = serializers.SerializerMethodField()
    tasks_stats = serializers.SerializerMethodField()
    last_started_task = serializers.SerializerMethodField()

    class Meta:
        model = Document
        fields = ('pk', 'name', 'owner', 'tasks_stats', 'last_started_task')

    def get_owner(self, document):
        return document.owner.username if document.owner else None

    def get_tasks_stats(self, document):
        stats = {state: 0 for state, _ in TaskReport.WORKFLOW_STATE_CHOICES}
        stats.update(dict(document.reports.values('workflow_state').annotate(c=Count('pk')).values_list('workflow_state', 'c')))
        stats = {str(TaskReport.WORKFLOW_STATE_CHOICES[state][1]): count for state, count in stats.items()}
        return stats

    def get_last_started_task(self, document):
        try:
            last_task = document.reports.filter(started_at__isnull=False).latest('started_at')
        except TaskReport.DoesNotExist:
            return None

        return last_task.started_at


class MetadataSerializer(serializers.ModelSerializer):
    name = serializers.CharField(validators=[])

    class Meta:
        model = Metadata
        fields = ('name', 'cidoc_id')

    def create(self, validated_data):
        instance, _ = Metadata.objects.get_or_create(**validated_data)
        return instance


class DocumentMetadataSerializer(serializers.ModelSerializer):
    key = MetadataSerializer()

    class Meta:
        model = DocumentMetadata
        fields = ('pk', 'key', 'value')

    def create(self, validated_data):
        key_data = validated_data.pop('key')
        md, _created = Metadata.objects.get_or_create(**key_data)
        dmd = DocumentMetadata.objects.create(document=self.context['document'],
                                              key=md,
                                              **validated_data)
        return dmd


class DocumentPartMetadataSerializer(serializers.ModelSerializer):
    key = MetadataSerializer()

    class Meta:
        model = DocumentPartMetadata
        fields = ('pk', 'key', 'value')

    def create(self, validated_data):
        key = validated_data.pop('key')
        mdkey = self.fields['key'].create(key)
        pmd = DocumentPartMetadata.objects.create(
            part=self.context['part'],
            key=mdkey,
            **validated_data)
        return pmd

    def update(self, instance, validated_data):
        instance.value = validated_data.get('value', instance.value)
        instance.save()

        if "key" in validated_data:
            new_key = validated_data.get('key')
            nested_serializer = self.fields['key']
            nested_instance = instance.key
            nested_serializer.update(nested_instance, new_key)

        return instance


class PartSerializer(serializers.ModelSerializer):
    image = ImageField(required=False, thumbnails=['card', 'large'])
    image_file_size = serializers.IntegerField(required=False)
    filename = serializers.CharField(read_only=True)
    bw_image = ImageField(thumbnails=['large'], required=False)
    workflow = serializers.JSONField(read_only=True)
    transcription_progress = serializers.IntegerField(read_only=True)

    class Meta:
        model = DocumentPart
        fields = (
            'pk',
            'name',
            'filename',
            'title',
            'typology',
            'image',
            'image_file_size',
            'original_filename',
            'bw_image',
            'workflow',
            'order',
            'recoverable',
            'transcription_progress',
            'source',
            'max_avg_confidence',
            'comments'
        )

    def validate(self, data):
        # If quotas are enforced, assert that the user still has free disk storage
        if not settings.DISABLE_QUOTAS and not self.context['request'].user.has_free_disk_storage():
            raise serializers.ValidationError(_("You don't have any disk storage left."))
        return data

    def create(self, data):
        document = Document.objects.get(pk=self.context["view"].kwargs["document_pk"])
        data['document'] = document
        data['original_filename'] = data['image'].name
        data['image_file_size'] = data['image'].size

        try:
            # check if the image already exists
            part = DocumentPart.objects.filter(document=document,
                                               original_filename=data['image'].name)[0]
            data['id'] = part.id
            part = super().update(part, data)
        except IndexError:
            # it's new
            # Can't use DoesNotExist because of legacy documents with duplicate image names
            part = super().create(data)

        # generate card thumbnail right away since we need it
        get_thumbnailer(part.image).get_thumbnail(settings.THUMBNAIL_ALIASES['']['card'],
                                                  generate=True)

        send_event("document", part.document.pk, "part:new", {"id": part.pk})
        part.task(
            "convert",
            user_pk=part.document.owner and part.document.owner.pk or None)

        return part


class BlockSerializer(serializers.ModelSerializer):
    typology = serializers.PrimaryKeyRelatedField(
        queryset=BlockType.objects.all(),
        allow_null=True,
        required=False)

    class Meta:
        model = Block
        fields = ('pk', 'document_part', 'external_id', 'order', 'box', 'typology')


class LineTranscriptionSerializer(serializers.ModelSerializer):
    class Meta:
        model = LineTranscription
        fields = ('pk', 'line', 'transcription', 'content', 'graphs', 'avg_confidence',
                  'versions', 'version_author', 'version_source', 'version_updated_at')

    def cleanup(self, data):
        cleaned_data = bleach.clean(data, tags=['em', 'strong', 's', 'u'], strip=True)
        cleaned_data = html.unescape(cleaned_data)
        return cleaned_data

    def validate_content(self, content):
        return self.cleanup(content)


class LineListSerializer(serializers.ListSerializer):
    def update(self, qs, validated_data):
        # Maps for id->instance and id->data item.
        line_mapping = {line.pk: line for line in qs}
        data_mapping = {item['pk']: item for item in validated_data}

        # Perform updates.
        ret = []
        for line_id, data in data_mapping.items():
            line = line_mapping.get(line_id, None)
            ret.append(self.child.update(line, data))
        return ret


class LineSerializer(serializers.ModelSerializer):
    pk = serializers.IntegerField(required=False)
    region = serializers.PrimaryKeyRelatedField(
        queryset=Block.objects.all(),
        allow_null=True,
        required=False,
        source='block')
    typology = serializers.PrimaryKeyRelatedField(
        queryset=LineType.objects.all(),
        allow_null=True,
        required=False)

    class Meta:
        model = Line
        fields = ('pk', 'document_part', 'external_id', 'order', 'region', 'baseline', 'mask', 'typology')
        extra_kwargs = {
            'order': {'read_only': False, 'required': False}
        }
        list_serializer_class = LineListSerializer


class LineOrderListSerializer(serializers.ListSerializer):
    def update(self, qs, validated_data):
        # Maps for id->instance and id->data item.
        line_mapping = {line.pk: line for line in qs}
        data_mapping = {item['pk']: item for item in validated_data}

        # we can only go down or up (not both)
        first_ = qs[0]
        down = first_.order < data_mapping[first_.pk]['order']
        lines = list(data_mapping.items())
        lines.sort(key=lambda line: line[1]['order'])
        if down:
            # reverse to avoid pushing up already moved lines
            lines.reverse()

        for i, (line_id, data) in enumerate(lines):
            line = line_mapping.get(line_id, None)
            line.to(data['order'])

        line.document_part.enforce_line_order()
        # returns all new ordering for the whole page
        data = self.child.__class__(line.document_part.lines.all(), many=True).data
        return data


class LineOrderSerializer(serializers.ModelSerializer):
    pk = serializers.IntegerField()
    order = serializers.IntegerField()

    class Meta:
        model = Line
        fields = ('pk', 'order')
        list_serializer_class = LineOrderListSerializer


class DetailedLineSerializer(LineSerializer):
    transcriptions = LineTranscriptionSerializer(many=True, required=False)

    class Meta(LineSerializer.Meta):
        fields = LineSerializer.Meta.fields + ('transcriptions',)


class PartDetailSerializer(PartSerializer):
    regions = BlockSerializer(many=True, source='blocks')
    lines = LineSerializer(many=True)
    metadata = DocumentPartMetadataSerializer(many=True)
    previous = serializers.SerializerMethodField(source='get_previous')
    next = serializers.SerializerMethodField(source='get_next')

    class Meta(PartSerializer.Meta):
        fields = PartSerializer.Meta.fields + (
            'regions',
            'lines',
            'previous',
            'metadata',
            'next')

    def get_previous(self, instance):
        prev = DocumentPart.objects.filter(
            document=instance.document, order__lt=instance.order).order_by('-order').first()
        return prev and prev.pk or None

    def get_next(self, instance):
        nex = DocumentPart.objects.filter(
            document=instance.document, order__gt=instance.order).order_by('order').first()
        return nex and nex.pk or None


class OcrModelSerializer(serializers.ModelSerializer):
    owner = serializers.ReadOnlyField(source='owner.username')
    job = DisplayChoiceField(choices=OcrModel.MODEL_JOB_CHOICES)
    training = serializers.ReadOnlyField()
    file_size = serializers.IntegerField(required=False)

    class Meta:
        model = OcrModel
        fields = ('pk', 'name', 'file', 'file_size', 'job',
                  'owner', 'training', 'versions')

    def create(self, data):
        # If quotas are enforced, assert that the user still has free disk storage
        if not settings.DISABLE_QUOTAS and not self.context['request'].user.has_free_disk_storage():
            raise serializers.ValidationError(_("You don't have any disk storage left."))

        data['owner'] = self.context["view"].request.user
        data['file_size'] = data['file'].size
        obj = super().create(data)
        return obj


class ProcessSerializerMixin():
    CHECK_GPU_QUOTA = False
    CHECK_DISK_QUOTA = False

    def __init__(self, document, user, *args, **kwargs):
        self.document = document
        self.user = user
        super().__init__(*args, **kwargs)

    def validate(self, data):
        data = super().validate(data)
        # If quotas are enforced, assert that the user still has free CPU minutes, GPU minutes and disk storage
        if not settings.DISABLE_QUOTAS:
            if not self.user.has_free_cpu_minutes():
                raise serializers.ValidationError(_("You don't have any CPU minutes left."))
            if self.CHECK_GPU_QUOTA and not self.user.has_free_gpu_minutes():
                raise serializers.ValidationError(_("You don't have any GPU minutes left."))
            if self.CHECK_DISK_QUOTA and not self.user.has_free_disk_storage():
                raise serializers.ValidationError(_("You don't have any disk storage left."))
        return data


class SegmentSerializer(ProcessSerializerMixin, serializers.Serializer):
    STEPS_CHOICES = (
        ('both', _('Lines and regions')),
        ('lines', _('Lines Baselines and Masks')),
        ('masks', _('Only lines Masks')),
        ('regions', _('Regions')),
    )
    TEXT_DIRECTION_CHOICES = (
        ('horizontal-lr', _("Horizontal l2r")),
        ('horizontal-rl', _("Horizontal r2l")),
        ('vertical-lr', _("Vertical l2r")),
        ('vertical-rl', _("Vertical r2l"))
    )

    parts = serializers.PrimaryKeyRelatedField(many=True,
                                               queryset=DocumentPart.objects.all())
    steps = serializers.ChoiceField(choices=STEPS_CHOICES,
                                    required=False,
                                    default='both')
    model = serializers.PrimaryKeyRelatedField(required=False,
                                               allow_null=True,
                                               queryset=OcrModel.objects.all())
    override = serializers.BooleanField(required=False, default=False)
    text_direction = serializers.ChoiceField(default='horizontal-lr',
                                             required=False,
                                             choices=TEXT_DIRECTION_CHOICES)

    def __init__(self, *args, **kwargs):
        super().__init__(*args, **kwargs)
        self.fields['model'].queryset = OcrModel.objects.filter(job=OcrModel.MODEL_JOB_SEGMENT)
        self.fields['parts'].queryset = DocumentPart.objects.filter(document=self.document)

    def process(self):
        model = self.validated_data.get('model')
        parts = self.validated_data.get('parts')

        ocr_model_document, created = OcrModelDocument.objects.get_or_create(
            document=self.document,
            ocr_model=model,
            defaults={'executed_on': timezone.now()}
        )
        if not created:
            ocr_model_document.executed_on = timezone.now()
            ocr_model_document.save()

        for part in parts:
            part.chain_tasks(
                segment.si(instance_pk=part.pk,
                           user_pk=self.user.pk,
                           model_pk=model.pk,
                           steps=self.validated_data.get('steps'),
                           text_direction=self.validated_data.get('text_direction'),
                           override=self.validated_data.get('override'))
            )


class SegTrainSerializer(ProcessSerializerMixin, serializers.Serializer):
    parts = serializers.PrimaryKeyRelatedField(many=True,
                                               queryset=DocumentPart.objects.all())
    model = serializers.PrimaryKeyRelatedField(required=False,
                                               queryset=OcrModel.objects.all())
    model_name = serializers.CharField(required=False)
    override = serializers.BooleanField(required=False, default=False)

    def __init__(self, *args, **kwargs):
        super().__init__(*args, **kwargs)
        self.fields['model'].queryset = OcrModel.objects.filter(
            job=OcrModel.MODEL_JOB_SEGMENT
        ).filter(
            Q(public=True) | Q(owner=self.user)
        )
        self.fields['parts'].queryset = DocumentPart.objects.filter(document=self.document)

    def validate_parts(self, data):
        if len(data) < 2:
            raise serializers.ValidationError("Segmentation training requires at least 2 images.")
        return data

    def validate(self, data):
        data = super().validate(data)

        if not data.get('model') and not data.get('model_name'):
            raise serializers.ValidationError(
                _("Either use model_name to create a new model, add a model pk to retrain an existing one, or both to create a new model from an existing one."))

        model = data.get('model')
        if not data.get('model_name') and model.owner != self.user and data.get('override'):
            raise serializers.ValidationError(
                "You can't overwrite the existing file of a public model you don't own."
            )

        return data

    def process(self):
        model = self.validated_data.get('model')
        override = self.validated_data.get('override')

        if self.validated_data.get('model_name'):
            file_ = model and model.file or None
            model = OcrModel.objects.create(
                owner=self.user,
                name=self.validated_data['model_name'],
                job=OcrModel.MODEL_JOB_RECOGNIZE,
                file=file_,
                file_size=file_.size if file_ else 0
            )
        elif not override:
            model = model.clone_for_training(self.user, name=self.validated_data['model_name'])

        ocr_model_document, created = OcrModelDocument.objects.get_or_create(
            document=self.document,
            ocr_model=model,
            defaults={'trained_on': timezone.now()}
        )
        if not created:
            ocr_model_document.trained_on = timezone.now()
            ocr_model_document.save()

        segtrain.delay(model_pk=model.pk if model else None,
                       part_pks=[part.pk for part in self.validated_data.get('parts')],
                       document_pk=self.document.pk,
                       user_pk=self.user.pk)


class TrainSerializer(ProcessSerializerMixin, serializers.Serializer):
    CHECK_GPU_QUOTA = True
    CHECK_DISK_QUOTA = True

    parts = serializers.PrimaryKeyRelatedField(many=True,
                                               queryset=DocumentPart.objects.all())
    model = serializers.PrimaryKeyRelatedField(required=False,
                                               queryset=OcrModel.objects.all())
    model_name = serializers.CharField(required=False)
    transcription = serializers.PrimaryKeyRelatedField(queryset=Transcription.objects.all())
    override = serializers.BooleanField(required=False, default=False)

    def __init__(self, *args, **kwargs):
        super().__init__(*args, **kwargs)
        self.fields['transcription'].queryset = Transcription.objects.filter(document=self.document)
        self.fields['model'].queryset = OcrModel.objects.filter(
            job=OcrModel.MODEL_JOB_RECOGNIZE
        ).filter(
            Q(public=True) | Q(owner=self.user)
        )
        self.fields['parts'].queryset = DocumentPart.objects.filter(document=self.document)

    def validate(self, data):
        data = super().validate(data)

        if not data.get('model') and not data.get('model_name'):
            raise serializers.ValidationError(
                _("Either use model_name to create a new model, or add a model pk to retrain an existing one."))

        model = data.get('model')
        if not data.get('model_name') and model.owner != self.user and data.get('override'):
            raise serializers.ValidationError(
                "You can't overwrite the existing file of a model you don't own."
            )

        return data

    def process(self):
        model = self.validated_data.get('model')
        override = self.validated_data.get('override')

        if self.validated_data.get('model_name'):
            file_ = model and model.file or None
            model = OcrModel.objects.create(
                owner=self.user,
                name=self.validated_data['model_name'],
                job=OcrModel.MODEL_JOB_RECOGNIZE,
                file=file_,
                file_size=file_.size if file_ else 0
            )
        elif not override:
            model = model.clone_for_training(self.user, name=self.validated_data['model_name'])

        ocr_model_document, created = OcrModelDocument.objects.get_or_create(
            document=self.document,
            ocr_model=model,
            defaults={'trained_on': timezone.now()}
        )
        if not created:
            ocr_model_document.trained_on = timezone.now()
            ocr_model_document.save()

        train.delay(transcription_pk=self.validated_data['transcription'].pk,
                    model_pk=model.pk if model else None,
                    part_pks=[part.pk for part in self.validated_data.get('parts')],
                    user_pk=self.user.pk)


class TranscribeSerializer(ProcessSerializerMixin, serializers.Serializer):
    parts = serializers.PrimaryKeyRelatedField(
        many=True, queryset=DocumentPart.objects.all())
    model = serializers.PrimaryKeyRelatedField(
        queryset=OcrModel.objects.all())
    transcription = serializers.PrimaryKeyRelatedField(
        queryset=Transcription.objects.all())

    def __init__(self, *args, **kwargs):
        super().__init__(*args, **kwargs)
        self.fields['transcription'].queryset = Transcription.objects.filter(
            document=self.document)
        self.fields['model'].queryset = OcrModel.objects.filter(
            job=OcrModel.MODEL_JOB_RECOGNIZE)
        self.fields['parts'].queryset = DocumentPart.objects.filter(
            document=self.document)

    def process(self):
        model = self.validated_data.get('model')
        transcription = self.validated_data.get('transcription')

        ocr_model_document, created = OcrModelDocument.objects.get_or_create(
            document=self.document,
            ocr_model=model,
            defaults={'executed_on': timezone.now()}
        )
        if not created:
            ocr_model_document.executed_on = timezone.now()
            ocr_model_document.save()

        for part in self.validated_data.get('parts'):
            part.chain_tasks(
                transcribe.si(
                    transcription_pk=transcription.pk,
                    instance_pk=part.pk,
                    model_pk=model.pk,
                    user_pk=self.user.pk)
            )


class AlignSerializer(ProcessSerializerMixin, serializers.Serializer):
    parts = serializers.PrimaryKeyRelatedField(
        many=True, queryset=DocumentPart.objects.all())

    transcription = serializers.PrimaryKeyRelatedField(
        queryset=Transcription.objects.filter(archived=False),
        required=True,
        help_text=_("The transcription on which to perform alignment."),
    )
    witness_file = serializers.FileField(
        # validators=[FileExtensionValidator(allowed_extensions=["txt"])],
        required=False,
        help_text=_("The reference text for alignment; must be a .txt file."),
    )
    existing_witness = serializers.PrimaryKeyRelatedField(
        queryset=TextualWitness.objects.all(),
        required=False,
        help_text=_("Reuse a previously-uploaded reference text."),
    )
    n_gram = serializers.IntegerField(
        label=_("N-gram"),
        required=True,
        min_value=2,
        max_value=25,
        initial=25,
        help_text=_("Length (2–25) of token sequences to compare; 25 should work well for at least moderately clean OCR. For very poor OCR, lower to 3 or 4."),
    )
    max_offset = serializers.IntegerField(
        label=_("Max offset"),
        help_text=_("Enables max-offset and disables beam search. Maximum number of characters (20–80) difference between the aligned witness text and the original transcription."),
        required=False,
        min_value=0,
        max_value=80,
    )
    beam_size = serializers.IntegerField(
        label=_("Beam size"),
        help_text=_("Enables beam search; if this and max offset are left unset, beam search will be on and beam size set to 20. Higher beam size (1-100) will result in slower computation but more accurate results."),
        required=False,
        min_value=0,
        max_value=100,
    )
    gap = serializers.IntegerField(
        label=_("Gap"),
        required=True,
        min_value=1,
        max_value=1000000,
        initial=600,
        help_text=_("The distance between matching unique n-grams; 600 should work well for clean OCR or texts where passages align to different portions of the witness text. To force end-to-end alignment of two documents, increase to 1,000,000.")
    )
    merge = serializers.BooleanField(
        label=_("Merge aligned text with existing transcription"),
        required=False,
        initial=False,
        help_text=_("If checked, the aligner will reuse the text of the original transcription when alignment could not be performed; if unchecked, those lines will be blank."),
    )
    full_doc = serializers.BooleanField(
        label=_("Use full transcribed document"),
        required=False,
        initial=True,
        help_text=_("If checked, the aligner will use all transcribed pages of the document to find matches. If unchecked, it will compare each page to the text separately."),
    )
    threshold = serializers.FloatField(
        label=_("Line length match threshold"),
        help_text=_("Minimum proportion (0.0–1.0) of aligned line length to original transcription, below which matches are ignored. At 0.0, all matches are accepted."),
        required=True,
        initial=0.8,
        min_value=0.0,
        max_value=1.0,
    )
    region_types = serializers.MultipleChoiceField(
        required=True,
        choices=[('Undefined', '(Undefined region type)'), ('Orphan', '(Orphan lines)')],
        help_text=_("Region types to include in the alignment."),
    )
    layer_name = serializers.CharField(
        required=True,
        label=_("Layer name"),
        help_text=_("Name for the new transcription layer produced by this alignment. If you reuse an existing layer name, the layer will be overwritten; use caution."),
    )

    def __init__(self, *args, **kwargs):
        super().__init__(*args, **kwargs)
        self.fields['transcription'].queryset = self.document.transcriptions.filter(archived=False)
        self.fields['existing_witness'].queryset = TextualWitness.objects.filter(owner=self.user)
        self.fields['region_types'].choices.update({
            rt.id: rt.name
            for rt in self.document.valid_block_types.all()
        })

    def validate(self, data):
        data = super().validate(data)

        if 'witness_file' not in data and 'existing_witness' not in data:
            raise serializers.ValidationError(
                _("You must supply a textual witness (reference text).")
            )
        elif 'witness_file' in data and 'existing_witness' in data:
            raise serializers.ValidationError(
                _("You may only supply one witness text (file upload or existing text).")
            )

        if data.get("layer_name") == data.get("transcription"):
            raise serializers.ValidationError(
                _("Alignment layer name cannot be the same as the transcription you are trying to align.")
            )

        # ensure max offset and beam size not both set
        max_offset = data.get("max_offset")
        beam_size = data.get("beam_size")
        if max_offset and int(max_offset) != 0 and beam_size and int(beam_size) != 0:
            raise serializers.ValidationError(_("Max offset and beam size cannot both be non-zero."))

        # If quotas are enforced, assert that the user still has free CPU minutes
        if not settings.DISABLE_QUOTAS and not self.user.has_free_cpu_minutes():
            raise serializers.ValidationError(_("You don't have any CPU minutes left."))

        return data

    def process(self):
        """Instantiate or set the witness to use, then enqueue the task(s)"""
        transcription = self.validated_data.get("transcription")
        witness_file = self.validated_data.get("witness_file")
        existing_witness = self.validated_data.get("existing_witness")
        max_offset = self.validated_data.get("max_offset", 0)
        beam_size = self.validated_data.get("beam_size", 20)
        n_gram = self.validated_data.get("n_gram", 25)
        gap = self.validated_data.get("gap", 600)
        merge = self.validated_data.get("merge")
        full_doc = self.validated_data.get("full_doc", True)
        threshold = self.validated_data.get("threshold", 0.8)
        region_types = self.validated_data.get("region_types", ["Orphan", "Undefined"])
        parts = self.validated_data.get("parts")
        layer_name = self.validated_data.get("layer_name")

        if existing_witness:
            witness = existing_witness
        else:
            witness = TextualWitness(
                file=witness_file,
                name=splitext(witness_file.name)[0],
                owner=self.user,
            )
            witness.save()

        self.document.queue_alignment(
            parts=parts,
            user_pk=self.user.pk,
            transcription_pk=transcription.pk,
            witness_pk=witness.pk,
            # handle empty strings, NoneType; allow some values that could be false
            n_gram=int(n_gram if n_gram else 25),
            max_offset=int(max_offset if (max_offset is not None and max_offset != '') else 0),
            merge=bool(merge),
            full_doc=bool(full_doc if (full_doc is not None and full_doc != '') else True),
            threshold=float(threshold if (threshold is not None and threshold != '') else 0.8),
            region_types=list(region_types),
            layer_name=layer_name,
            beam_size=int(beam_size if (beam_size is not None and beam_size != '') else 20),
            gap=int(gap if gap else 600),
        )<|MERGE_RESOLUTION|>--- conflicted
+++ resolved
@@ -1,10 +1,6 @@
 import html
 import logging
-<<<<<<< HEAD
 import os.path
-=======
-from os.path import splitext
->>>>>>> 500c9285
 
 import bleach
 from django.conf import settings
@@ -1173,7 +1169,7 @@
         else:
             witness = TextualWitness(
                 file=witness_file,
-                name=splitext(witness_file.name)[0],
+                name=os.path.splitext(witness_file.name)[0],
                 owner=self.user,
             )
             witness.save()
