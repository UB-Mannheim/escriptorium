--- conflicted
+++ resolved
@@ -174,12 +174,9 @@
 
     def move(self):
         self.line.to(self.validated_data['index'])
-<<<<<<< HEAD
         block = Block.objects.get(pk=self.validated_data['region'])
         self.line.block = block
         self.line.save()
-=======
->>>>>>> 62a23386
 
 
 class LineOrderSerializer(serializers.ModelSerializer):
