--- conflicted
+++ resolved
@@ -53,15 +53,12 @@
                          Line,
                          BlockType,
                          LineType,
-<<<<<<< HEAD
                          AnnotationType,
                          AnnotationComponent,
                          AnnotationTaxonomy,
                          ImageAnnotation,
                          TextAnnotation,
-=======
                          DocumentMetadata,
->>>>>>> 0d7952bf
                          Transcription,
                          LineTranscription,
                          OcrModel,
