import json
import logging

from django.conf import settings
from django.core.exceptions import PermissionDenied
from django.db.models import Prefetch
from django.shortcuts import get_object_or_404

from rest_framework.decorators import action
from rest_framework.response import Response
from rest_framework import status
from rest_framework.viewsets import ModelViewSet
from rest_framework.pagination import PageNumberPagination
from rest_framework.serializers import PrimaryKeyRelatedField

from api.serializers import (UserOnboardingSerializer,
                             DocumentSerializer,
                             PartDetailSerializer,
                             PartSerializer,
                             PartMoveSerializer,
                             BlockSerializer,
                             LineSerializer,
                             BlockTypeSerializer,
                             LineTypeSerializer,
                             DetailedLineSerializer,
                             LineMoveSerializer,
                             LineOrderSerializer,
                             TranscriptionSerializer,
                             LineTranscriptionSerializer)
from core.models import (Document,
                         DocumentPart,
                         Block,
                         Line,
                         BlockType,
                         LineType,
                         Transcription,
                         LineTranscription)
from core.tasks import recalculate_masks
from users.models import User
from imports.forms import ImportForm, ExportForm
from imports.parsers import ParseError
from versioning.models import NoChangeException


logger = logging.getLogger(__name__)


class UserViewSet(ModelViewSet):
    queryset = User.objects.all()
    serializer_class = UserOnboardingSerializer

    @action(detail=False, methods=['put'])
    def onboarding(self, request):
        serializer = UserOnboardingSerializer(data=request.data, user=self.request.user)
        if serializer.is_valid(raise_exception=True):
            serializer.complete()
            return Response(status=status.HTTP_200_OK)


class DocumentViewSet(ModelViewSet):
    queryset = Document.objects.all()
    serializer_class = DocumentSerializer
    paginate_by = 10

    def get_queryset(self):
        return Document.objects.for_user(self.request.user).prefetch_related(
            Prefetch('valid_block_types', queryset=BlockType.objects.order_by('name')),
            Prefetch('valid_line_types', queryset=LineType.objects.order_by('name')),
        )

    def form_error(self, msg):
        return Response({'status': 'error', 'error': msg}, status=400)

    @action(detail=True, methods=['post'])
    def imports(self, request, pk=None):
        document = self.get_object()
        form = ImportForm(document, request.user,
                          request.POST, request.FILES)
        if form.is_valid():
            form.save()  # create the import
            try:
                form.process()
            except ParseError as e:
                return self.form_error("Incorrectly formated file, couldn't parse it.")
            return Response({'status': 'ok'})
        else:
            return self.form_error(json.dumps(form.errors))

    @action(detail=True, methods=['post'])
    def cancel_import(self, request, pk=None):
        document = self.get_object()
        current_import = document.documentimport_set.order_by('started_on').last()
        if current_import.is_cancelable():
            current_import.cancel()
            return Response({'status': 'canceled'})
        else:
            return Response({'status': 'already stopped'}, status=400)

    @action(detail=True, methods=['post'])
    def cancel_training(self, request, pk=None):
        document = self.get_object()
        model = document.ocr_models.filter(training=True).last()
        try:
            model.cancel_training()
        except Exception as e:
            logger.exception(e)
            return Response({'status': 'failed'}, status=400)
        return Response({'status': 'canceled'})

    @action(detail=True, methods=['post'])
    def export(self, request, pk=None):
        document = self.get_object()
        form = ExportForm(document, request.user, request.POST)
        if form.is_valid():
            # return form.stream()
            form.process()
            return Response({'status': 'ok'})
        else:
            return self.form_error(json.dumps(form.errors))


class DocumentPermissionMixin():
    def get_queryset(self):
        try:
            Document.objects.for_user(self.request.user).get(pk=self.kwargs.get('document_pk'))
        except Document.DoesNotExist:
            raise PermissionDenied
        return super().get_queryset()


class PartViewSet(DocumentPermissionMixin, ModelViewSet):
    queryset = DocumentPart.objects.all().select_related('document')

    def get_queryset(self):
        qs = super().get_queryset()
        qs = qs.filter(document=self.kwargs.get('document_pk'))
        if self.action == 'retrieve':
            return qs.prefetch_related('lines', 'blocks')
        else:
            return qs

    def get_serializer_class(self):
        # different serializer because we don't want to query all the lines in the list view
        if self.action == 'retrieve':
            return PartDetailSerializer
        else:  # list & create
            return PartSerializer

    @action(detail=True, methods=['post'])
    def move(self, request, document_pk=None, pk=None):
        part = DocumentPart.objects.get(document=document_pk, pk=pk)
        serializer = PartMoveSerializer(part=part, data=request.data)
        if serializer.is_valid():
            serializer.move()
            return Response({'status': 'moved'})
        else:
            return Response(serializer.errors, status=status.HTTP_400_BAD_REQUEST)

    @action(detail=True, methods=['post'])
    def cancel(self, request, document_pk=None, pk=None):
        part = DocumentPart.objects.get(document=document_pk, pk=pk)
        part.cancel_tasks()
        part.refresh_from_db()
        del part.tasks  # reset cache
        return Response({'status': 'canceled', 'workflow': part.workflow})

    @action(detail=True, methods=['post'])
    def reset_masks(self, request, document_pk=None, pk=None):
        part = DocumentPart.objects.get(document=document_pk, pk=pk)
        onlyParam = request.query_params.get("only")
        only = onlyParam and list(map(int, onlyParam.split(',')))
        recalculate_masks.delay(part.pk, only=only)
        return Response({'status': 'ok'})

    @action(detail=True, methods=['post'])
    def recalculate_ordering(self, request, document_pk=None, pk=None):
        document_part = DocumentPart.objects.get(pk=pk)
        document_part.recalculate_ordering()
        serializer = LineOrderSerializer(document_part.lines.all(), many=True)
        return Response({'status': 'done', 'lines': serializer.data}, status=200)


class DocumentTranscriptionViewSet(ModelViewSet):
    # Note: there is no dedicated Transcription viewset, it's always in the context of a Document
    queryset = Transcription.objects.all()
    serializer_class = TranscriptionSerializer
    pagination_class = None

    def get_queryset(self):
        return Transcription.objects.filter(
            archived=False,
            document=self.kwargs['document_pk'])

    def perform_delete(self, serializer):
        serializer.instance.archive()


class BlockTypeViewSet(ModelViewSet):
    queryset = BlockType.objects.filter(public=True)
    serializer_class = BlockTypeSerializer


class LineTypeViewSet(ModelViewSet):
    queryset = LineType.objects.filter(public=True)
    serializer_class = LineTypeSerializer


class BlockViewSet(ModelViewSet):
    queryset = Block.objects.select_related('typology')
    serializer_class = BlockSerializer

    def get_queryset(self):
        return Block.objects.filter(document_part=self.kwargs['part_pk'])


class LineViewSet(ModelViewSet):
    queryset = (Line.objects.select_related('block')
                            .select_related('typology'))

    def get_queryset(self):
        return super().get_queryset().filter(document_part=self.kwargs['part_pk'])

    def get_serializer_class(self):
        if self.action == 'retrieve':
            return DetailedLineSerializer
        else:  # create, list
            return LineSerializer

    @action(detail=False, methods=['post'])
    def bulk_create(self, request, document_pk=None, part_pk=None):
        lines = request.data.get("lines")
        serializer = LineSerializer(data=lines, many=True)
        serializer.is_valid(raise_exception=True)
        serializer.save()
        return Response({'status': 'ok', 'lines': serializer.data})

    @action(detail=False, methods=['put'])
    def bulk_update(self, request, document_pk=None, part_pk=None):
        lines = request.data.get("lines")
        qs = self.get_queryset().filter(pk__in=[line['pk'] for line in lines])
        serializer = LineSerializer(qs, data=lines, partial=True, many=True)
        serializer.is_valid(raise_exception=True)
        serializer.save()
        return Response({'status': 'ok', 'lines': serializer.data}, status=200)

    @action(detail=False, methods=['post'])
    def bulk_delete(self, request, document_pk=None, part_pk=None):
        deleted_lines = request.data.get("lines")
        qs = Line.objects.filter(pk__in=deleted_lines)
        qs.delete()
        return Response(status=status.HTTP_204_NO_CONTENT)

    @action(detail=False, methods=['post'])
    def move(self, request, document_pk=None, part_pk=None, pk=None):
<<<<<<< HEAD
        lines = request.data.get("lines")
        response = []
        errors = []

        for line in lines:
            l = get_object_or_404(Line, pk=line["pk"])
            serializer = LineMoveSerializer(line=l, data=line)
            if serializer.is_valid():
                serializer.move()
                response.append(serializer.data)
            else:
                errors.append(errors)

        if errors:
            return Response(errors,
                            status=status.HTTP_400_BAD_REQUEST)

        return Response(status=200, data=response)
=======
        line = get_object_or_404(Line, pk=pk)
        serializer = LineMoveSerializer(line=line, data=request.data)
        if serializer.is_valid():
            serializer.move()
            return Response({'status': 'moved'})
        else:
            return Response(serializer.errors, status=status.HTTP_400_BAD_REQUEST)
>>>>>>> 57af9eb3


class LargeResultsSetPagination(PageNumberPagination):
    page_size = 100


class LineTranscriptionViewSet(ModelViewSet):
    queryset = LineTranscription.objects.all()
    serializer_class = LineTranscriptionSerializer
    pagination_class = LargeResultsSetPagination

    def get_queryset(self):
        qs = (self.queryset
              .filter(line__document_part=self.kwargs['part_pk'])
              .select_related('line', 'transcription')
              .order_by('line__order'))
        transcription = self.request.GET.get('transcription')
        if transcription:
            qs = qs.filter(transcription=transcription)
        return qs

    def create(self, request, document_pk=None, part_pk=None):
        response = super().create(request, document_pk=document_pk, part_pk=part_pk)
        document_part = DocumentPart.objects.get(pk=part_pk)
        document_part.calculate_progress()
        document_part.save()
        return response

    def perform_create(self, serializer):
        serializer.save(version_author=self.request.user.username)

    def update(self, request, document_pk=None, part_pk=None, pk=None, partial=False):
        instance = self.get_object()
        try:
            instance.new_version(author=request.user.username,
                                 source=settings.VERSIONING_DEFAULT_SOURCE)
        except NoChangeException:
            # Note we can safely pass here
            pass

        serializer = self.get_serializer(instance, data=request.data, partial=partial)
        serializer.is_valid(raise_exception=True)
        self.perform_update(serializer)
        return Response(serializer.data)

    def get_serializer_class(self):
        lines = Line.objects.filter(document_part=self.kwargs['part_pk'])

        class RuntimeSerializer(self.serializer_class):
            line = PrimaryKeyRelatedField(queryset=lines)
        return RuntimeSerializer

    @action(detail=False, methods=['POST'])
    def bulk_create(self, request, document_pk=None, part_pk=None, pk=None):
        lines = request.data.get("lines")
        serializer = LineTranscriptionSerializer(data=lines, many=True)
        serializer.is_valid(raise_exception=True)
        serializer.save()

        return Response({'status': 'ok', 'lines': serializer.data}, status=200)

    @action(detail=False, methods=['PUT'])
    def bulk_update(self, request, document_pk=None, part_pk=None, pk=None):
        lines = request.data.get('lines')
        response = []
        errors = []
        for line in lines:
            lt = get_object_or_404(LineTranscription, pk=line["pk"])
            serializer = LineTranscriptionSerializer(lt, data=line, partial=True)

            if serializer.is_valid():
                try:
                    lt.new_version(author=request.user.username,
                               source=settings.VERSIONING_DEFAULT_SOURCE)
                except NoChangeException:
                    pass

                serializer.save()
                response.append(serializer.data)

            else:
                errors.append(errors)

        if errors:
            return Response(errors,
                            status=status.HTTP_400_BAD_REQUEST)

        return Response(status=200, data=response)

    @action(detail=False, methods=['POST'])
    def bulk_delete(self, request, document_pk=None, part_pk=None, pk=None):
        lines = request.data.get("lines")
        qs = LineTranscription.objects.filter(pk__in=lines)
        qs.update(content='')
        return Response(status=status.HTTP_204_NO_CONTENT, )<|MERGE_RESOLUTION|>--- conflicted
+++ resolved
@@ -252,7 +252,6 @@
 
     @action(detail=False, methods=['post'])
     def move(self, request, document_pk=None, part_pk=None, pk=None):
-<<<<<<< HEAD
         lines = request.data.get("lines")
         response = []
         errors = []
@@ -270,16 +269,15 @@
             return Response(errors,
                             status=status.HTTP_400_BAD_REQUEST)
 
-        return Response(status=200, data=response)
-=======
-        line = get_object_or_404(Line, pk=pk)
-        serializer = LineMoveSerializer(line=line, data=request.data)
-        if serializer.is_valid():
-            serializer.move()
-            return Response({'status': 'moved'})
-        else:
-            return Response(serializer.errors, status=status.HTTP_400_BAD_REQUEST)
->>>>>>> 57af9eb3
+        # return Response(status=200, data=response)
+
+        # line = get_object_or_404(Line, pk=pk)
+        # serializer = LineMoveSerializer(line=line, data=request.data)
+        # if serializer.is_valid():
+        #     serializer.move()
+        #     return Response({'status': 'moved'})
+        # else:
+        #     return Response(serializer.errors, status=status.HTTP_400_BAD_REQUEST)
 
 
 class LargeResultsSetPagination(PageNumberPagination):
