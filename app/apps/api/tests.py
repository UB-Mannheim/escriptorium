--- conflicted
+++ resolved
@@ -1015,7 +1015,6 @@
         resp = self.client.post(uri, {'name': 'test proj'})
         self.assertEqual(resp.status_code, 201)
 
-<<<<<<< HEAD
     def test_documents_count(self):
         self.factory.make_document(project=self.project)
         uri = reverse('api:project-list')
@@ -1026,7 +1025,7 @@
         self.factory.make_document(project=self.project, workflow_state=Document.WORKFLOW_STATE_ARCHIVED)
         resp = self.client.get(uri)
         self.assertEqual(resp.json()['results'][0]['documents_count'], 1)
-=======
+
     def test_add_tag_to_project(self):
         tag = self.factory.make_project_tag(user=self.project.owner)
         self.client.force_login(self.project.owner)
@@ -1052,7 +1051,6 @@
             }, content_type='application/json')
         self.assertEqual(resp.status_code, 200, resp.content)
         self.assertEqual(self.project.tags.count(), 1)
->>>>>>> 8ada9983
 
 
 class DocumentPartMetadataTestCase(CoreFactoryTestCase):
