--- conflicted
+++ resolved
@@ -80,11 +80,7 @@
         filename = 'test_single.alto'
         mock_path = os.path.join(os.path.dirname(__file__), 'mocks', filename)
         with open(mock_path, 'rb') as fh:
-<<<<<<< HEAD
-            with self.assertNumQueries(57):
-=======
-            with self.assertNumQueries(62):
->>>>>>> 4445f456
+            with self.assertNumQueries(60):
                 response = self.client.post(uri, {
                     'upload_file': SimpleUploadedFile(filename, fh.read())
                 })
@@ -108,11 +104,7 @@
         filename = 'test_single_baselines.alto'
         mock_path = os.path.join(os.path.dirname(__file__), 'mocks', filename)
         with open(mock_path, 'rb') as fh:
-<<<<<<< HEAD
-            with self.assertNumQueries(43):
-=======
-            with self.assertNumQueries(46):
->>>>>>> 4445f456
+            with self.assertNumQueries(44):
                 response = self.client.post(uri, {
                     'upload_file': SimpleUploadedFile(filename, fh.read())
                 })
@@ -136,11 +128,7 @@
         filename = 'test.zip'
         mock_path = os.path.join(os.path.dirname(__file__), 'mocks', filename)
         with open(mock_path, 'rb') as fh:
-<<<<<<< HEAD
-            with self.assertNumQueries(73):
-=======
-            with self.assertNumQueries(81):
->>>>>>> 4445f456
+            with self.assertNumQueries(77):
                 response = self.client.post(uri, {
                     'upload_file': SimpleUploadedFile(filename, fh.read())
                 })
@@ -165,11 +153,7 @@
         filename = 'test_composedblock.alto'
         mock_path = os.path.join(os.path.dirname(__file__), 'mocks', filename)
         with open(mock_path, 'rb') as fh:
-<<<<<<< HEAD
-            with self.assertNumQueries(69):
-=======
-            with self.assertNumQueries(74):
->>>>>>> 4445f456
+            with self.assertNumQueries(72):
                 response = self.client.post(uri, {
                     'upload_file': SimpleUploadedFile(filename, fh.read())
                 })
@@ -390,11 +374,7 @@
         filename = 'test_pagexml_types.xml'
         mock_path = os.path.join(os.path.dirname(__file__), 'mocks', filename)
         with open(mock_path, 'rb') as fh:
-<<<<<<< HEAD
-            with self.assertNumQueries(77):
-=======
-            with self.assertNumQueries(82):
->>>>>>> 4445f456
+            with self.assertNumQueries(80):
                 response = self.client.post(uri, {
                     'upload_file': SimpleUploadedFile(filename, fh.read())
                 })
