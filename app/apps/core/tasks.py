import json
import logging
import os
import os.path
import shutil
from itertools import groupby

import numpy as np
from celery import shared_task
from celery.signals import before_task_publish, task_failure, task_prerun, task_success
from django.apps import apps
from django.conf import settings
from django.contrib.auth import get_user_model
from django.db.models import F, Q
from django.utils.text import slugify
from django.utils.translation import gettext as _
from django_redis import get_redis_connection
from easy_thumbnails.files import get_thumbnailer
from kraken.kraken import SEGMENTATION_DEFAULT_MODEL
from kraken.lib.default_specs import RECOGNITION_HYPER_PARAMS, SEGMENTATION_HYPER_PARAMS
from kraken.lib.train import KrakenTrainer, RecognitionModel, SegmentationModel
from pytorch_lightning.callbacks import Callback

# DO NOT REMOVE THIS IMPORT, it will break celery tasks located in this file
from reporting.tasks import create_task_reporting  # noqa F401
from users.consumers import send_event

logger = logging.getLogger(__name__)
User = get_user_model()
redis_ = get_redis_connection()


# tasks for which to keep track of the state and update the front end
# options:
#   multipart - set True if task uses array of part_pks instead of instance_pk of a single part
STATE_TASKS = {
    'core.tasks.binarize': {'multipart': False},
    'core.tasks.segment': {'multipart': False},
    'core.tasks.transcribe': {'multipart': False},
    'core.tasks.align': {'multipart': True},
}


def update_client_state(part_id, task, status, task_id=None, data=None):
    DocumentPart = apps.get_model('core', 'DocumentPart')
    part = DocumentPart.objects.get(pk=part_id)
    task_name = task.split('.')[-1]
    send_event('document', part.document.pk, "part:workflow", {
        "id": part.pk,
        "process": task_name,
        "status": status,
        "task_id": task_id,
        "data": data or {}
    })


@shared_task(autoretry_for=(MemoryError,), default_retry_delay=60)
def generate_part_thumbnails(instance_pk=None, user_pk=None, **kwargs):
    if not getattr(settings, 'THUMBNAIL_ENABLE', True):
        return

    try:
        DocumentPart = apps.get_model('core', 'DocumentPart')
        part = DocumentPart.objects.get(pk=instance_pk)
    except DocumentPart.DoesNotExist:
        logger.error('Trying to compress non-existent DocumentPart : %d', instance_pk)
        return

    aliases = {}
    thbnr = get_thumbnailer(part.image)
    for alias, config in settings.THUMBNAIL_ALIASES[''].items():
        aliases[alias] = thbnr.get_thumbnail(config).url
    return aliases


@shared_task(autoretry_for=(MemoryError,), default_retry_delay=3 * 60)
def convert(instance_pk=None, user_pk=None, **kwargs):
    if user_pk:
        try:
            user = User.objects.get(pk=user_pk)
            # If quotas are enforced, assert that the user still has free CPU minutes
            if not settings.DISABLE_QUOTAS and user.cpu_minutes_limit() is not None:
                assert user.has_free_cpu_minutes(), f"User {user.id} doesn't have any CPU minutes left"
        except User.DoesNotExist:
            user = None

    try:
        DocumentPart = apps.get_model('core', 'DocumentPart')
        part = DocumentPart.objects.get(pk=instance_pk)
    except DocumentPart.DoesNotExist:
        logger.error('Trying to convert non-existent DocumentPart : %d', instance_pk)
        return
    part.convert()


@shared_task(autoretry_for=(MemoryError,), default_retry_delay=5 * 60)
def lossless_compression(instance_pk=None, user_pk=None, **kwargs):
    if user_pk:
        try:
            user = User.objects.get(pk=user_pk)
            # If quotas are enforced, assert that the user still has free CPU minutes
            if not settings.DISABLE_QUOTAS and user.cpu_minutes_limit() is not None:
                assert user.has_free_cpu_minutes(), f"User {user.id} doesn't have any CPU minutes left"
        except User.DoesNotExist:
            user = None

    try:
        DocumentPart = apps.get_model('core', 'DocumentPart')
        part = DocumentPart.objects.get(pk=instance_pk)
    except DocumentPart.DoesNotExist:
        logger.error('Trying to compress non-existent DocumentPart : %d', instance_pk)
        return
    part.compress()


@shared_task(autoretry_for=(MemoryError,), default_retry_delay=10 * 60)
def binarize(instance_pk=None, user_pk=None, binarizer=None, threshold=None, **kwargs):
    try:
        DocumentPart = apps.get_model('core', 'DocumentPart')
        part = DocumentPart.objects.get(pk=instance_pk)
    except DocumentPart.DoesNotExist:
        logger.error('Trying to binarize non-existent DocumentPart : %d', instance_pk)
        return

    if user_pk:
        try:
            user = User.objects.get(pk=user_pk)
            # If quotas are enforced, assert that the user still has free CPU minutes
            if not settings.DISABLE_QUOTAS and user.cpu_minutes_limit() is not None:
                assert user.has_free_cpu_minutes(), f"User {user.id} doesn't have any CPU minutes left"
        except User.DoesNotExist:
            user = None
    else:
        user = None

    try:
        part.binarize(threshold=threshold)
    except Exception as e:
        if user:
            user.notify(_("Something went wrong during the binarization!"),
                        id="binarization-error", level='danger')
        part.workflow_state = part.WORKFLOW_STATE_CREATED
        part.save()
        logger.exception(e)
        raise e
    else:
        if user:
            user.notify(_("Binarization done!"),
                        id="binarization-success", level='success')


def make_segmentation_training_data(part):
    data = {
        'image': part.image.path,
        'baselines': [{'tags': {'type': line.typology and line.typology.name or 'default'},
                       'baseline': line.baseline}
                      for line in part.lines.only('baseline', 'typology')
                      if line.baseline],
        'regions': {typo: list(reg.box for reg in regs)
                    for typo, regs in groupby(
            part.blocks.only('box', 'typology').order_by('typology'),
            key=lambda reg: reg.typology and reg.typology.name or 'default')}
    }
    return data


class FrontendFeedback(Callback):
    """
    Callback that sends websocket messages to the front for feedback display
    """
    def __init__(self, es_model, model_directory, document_pk, *args, **kwargs):
        self.es_model = es_model
        self.model_directory = model_directory
        self.document_pk = document_pk
        super().__init__(*args, **kwargs)

    def on_train_epoch_end(self, trainer, pl_module) -> None:
        self.es_model.refresh_from_db()
        self.es_model.training_epoch = trainer.current_epoch
        val_metric = float(trainer.logged_metrics['val_metric'])
        self.es_model.training_accuracy = val_metric
        # model.training_total = chars
        # model.training_errors = error
        relpath = os.path.relpath(self.model_directory, settings.MEDIA_ROOT)
        self.es_model.new_version(file=f'{relpath}/version_{trainer.current_epoch}.mlmodel')
        self.es_model.save()

        send_event('document', self.document_pk, "training:eval", {
            "id": self.es_model.pk,
            'versions': self.es_model.versions,
            'epoch': trainer.current_epoch,
            'accuracy': val_metric
            # 'chars': chars,
            # 'error': error
        })


@shared_task(bind=True, autoretry_for=(MemoryError,), default_retry_delay=60 * 60)
def segtrain(task, model_pk, part_pks, document_pk=None, user_pk=None, **kwargs):
    # # Note hack to circumvent AssertionError: daemonic processes are not allowed to have children
    from multiprocessing import current_process
    current_process().daemon = False

    if user_pk:
        try:
            user = User.objects.get(pk=user_pk)
            # If quotas are enforced, assert that the user still has free CPU minutes, GPU minutes and disk storage
            if not settings.DISABLE_QUOTAS:
                if user.cpu_minutes_limit() is not None:
                    assert user.has_free_cpu_minutes(), f"User {user.id} doesn't have any CPU minutes left"
                if user.gpu_minutes_limit() is not None:
                    assert user.has_free_gpu_minutes(), f"User {user.id} doesn't have any GPU minutes left"
                if user.disk_storage_limit() is not None:
                    assert user.has_free_disk_storage(), f"User {user.id} doesn't have any disk storage left"
        except User.DoesNotExist:
            user = None
    else:
        user = None

    def msg(txt, fg=None, nl=False):
        logger.info(txt)

    redis_.set('segtrain-%d' % model_pk, json.dumps({'task_id': task.request.id}))

    Document = apps.get_model('core', 'Document')
    DocumentPart = apps.get_model('core', 'DocumentPart')
    OcrModel = apps.get_model('core', 'OcrModel')

    model = OcrModel.objects.get(pk=model_pk)

    try:
        load = model.file.path
    except ValueError:  # model is empty
        load = SEGMENTATION_DEFAULT_MODEL
        model.file = model.file.field.upload_to(model, slugify(model.name) + '.mlmodel')

    model_dir = os.path.join(settings.MEDIA_ROOT, os.path.split(model.file.path)[0])

    if not os.path.exists(model_dir):
        os.makedirs(model_dir)

    try:
        model.training = True
        model.save()
        send_event('document', document_pk, "training:start", {
            "id": model.pk,
        })
        qs = DocumentPart.objects.filter(pk__in=part_pks).prefetch_related('lines')

        ground_truth = list(qs)
        if ground_truth[0].document.line_offset == Document.LINE_OFFSET_TOPLINE:
            topline = True
        elif ground_truth[0].document.line_offset == Document.LINE_OFFSET_CENTERLINE:
            topline = None
        else:
            topline = False

        np.random.default_rng(241960353267317949653744176059648850006).shuffle(ground_truth)
        partition = max(1, int(len(ground_truth) / 10))

        training_data = []
        evaluation_data = []
        for part in qs[partition:]:
            training_data.append(make_segmentation_training_data(part))
        for part in qs[:partition]:
            evaluation_data.append(make_segmentation_training_data(part))

        device_ = getattr(settings, 'KRAKEN_TRAINING_DEVICE', 'cpu')
        if device_ == 'cpu':
            device = None
        elif device_.startswith('cuda'):
            device = [int(device_.split(':')[-1])]

        LOAD_THREADS = getattr(settings, 'KRAKEN_TRAINING_LOAD_THREADS', 0)

        kraken_model = SegmentationModel(SEGMENTATION_HYPER_PARAMS,
                                         output=os.path.join(model_dir, 'version'),
                                         # spec=spec,
                                         model=load,
                                         format_type=None,
                                         training_data=training_data,
                                         evaluation_data=evaluation_data,
                                         partition=partition,
                                         num_workers=LOAD_THREADS,
                                         load_hyper_parameters=True,
                                         # force_binarization=force_binarization,
                                         # suppress_regions=suppress_regions,
                                         # suppress_baselines=suppress_baselines,
                                         # valid_regions=valid_regions,
                                         # valid_baselines=valid_baselines,
                                         # merge_regions=merge_regions,
                                         # merge_baselines=merge_baselines,
                                         # bounding_regions=bounding_regions,
                                         resize='both',
                                         topline=topline)

        trainer = KrakenTrainer(gpus=device,
                                # max_epochs=2,
                                # min_epochs=5,
                                enable_progress_bar=False,
                                val_check_interval=1,
                                callbacks=[FrontendFeedback(model, model_dir, document_pk)])

        trainer.fit(kraken_model)

        best_version = os.path.join(model_dir,
                                    f'version_{kraken_model.best_epoch}.mlmodel')

        try:
            shutil.copy(best_version, model.file.path)  # os.path.join(model_dir, filename)
        except FileNotFoundError:
            user.notify(_("Training didn't get better results than base model!"),
                        id="seg-no-gain-error", level='warning')
            shutil.copy(load, model.file.path)

    except Exception as e:
        send_event('document', document_pk, "training:error", {
            "id": model.pk,
        })
        if user:
            user.notify(_("Something went wrong during the segmenter training process!"),
                        id="training-error", level='danger')
        logger.exception(e)
        raise e
    else:
        model.file_size = model.file.size

        if user:
            user.notify(_("Training finished!"),
                        id="training-success",
                        level='success')
    finally:
        model.training = False
        model.save()

        send_event('document', document_pk, "training:done", {
            "id": model.pk,
        })


@shared_task(autoretry_for=(MemoryError,), default_retry_delay=5 * 60)
def segment(instance_pk=None, user_pk=None, model_pk=None,
            steps=None, text_direction=None, override=None,
            **kwargs):
    """
    steps can be either 'regions', 'lines' or 'both'
    """
    try:
        DocumentPart = apps.get_model('core', 'DocumentPart')
        part = DocumentPart.objects.get(pk=instance_pk)
    except DocumentPart.DoesNotExist:
        logger.error('Trying to segment non-existent DocumentPart : %d', instance_pk)
        return

    try:
        OcrModel = apps.get_model('core', 'OcrModel')
        model = OcrModel.objects.get(pk=model_pk)
    except OcrModel.DoesNotExist:
        model = None

    if user_pk:
        try:
            user = User.objects.get(pk=user_pk)
            # If quotas are enforced, assert that the user still has free CPU minutes
            if not settings.DISABLE_QUOTAS and user.cpu_minutes_limit() is not None:
                assert user.has_free_cpu_minutes(), f"User {user.id} doesn't have any CPU minutes left"
        except User.DoesNotExist:
            user = None
    else:
        user = None

    try:
        if steps == 'masks':
            part.make_masks()
        else:
            part.segment(steps=steps,
                         override=override,
                         text_direction=text_direction,
                         model=model)
    except Exception as e:
        if user:
            user.notify(_("Something went wrong during the segmentation!"),
                        id="segmentation-error", level='danger')
        part.workflow_state = part.WORKFLOW_STATE_CONVERTED
        part.save()
        logger.exception(e)
        raise e
    else:
        if user:
            user.notify(_("Segmentation done!"),
                        id="segmentation-success", level='success')


@shared_task(autoretry_for=(MemoryError,), default_retry_delay=60)
def recalculate_masks(instance_pk=None, user_pk=None, only=None, **kwargs):
    if user_pk:
        try:
            user = User.objects.get(pk=user_pk)
            # If quotas are enforced, assert that the user still has free CPU minutes
            if not settings.DISABLE_QUOTAS and user.cpu_minutes_limit() is not None:
                assert user.has_free_cpu_minutes(), f"User {user.id} doesn't have any CPU minutes left"
        except User.DoesNotExist:
            user = None

    try:
        DocumentPart = apps.get_model('core', 'DocumentPart')
        part = DocumentPart.objects.get(pk=instance_pk)
    except DocumentPart.DoesNotExist:
        logger.error('Trying to recalculate masks of non-existent DocumentPart : %d', instance_pk)
        return

    result = part.make_masks(only=only)
    send_event('document', part.document.pk, "part:mask", {
        "id": part.pk,
        "lines": [{'pk': line.pk, 'mask': line.mask} for line in result]
    })


def train_(qs, document, transcription, model=None, user=None):
    # # Note hack to circumvent AssertionError: daemonic processes are not allowed to have children
    from multiprocessing import current_process
    current_process().daemon = False

    # try to minimize what is loaded in memory for large datasets
    ground_truth = list(qs.values('content',
                                  baseline=F('line__baseline'),
                                  mask=F('line__mask'),
                                  image=F('line__document_part__image')))

    np.random.default_rng(241960353267317949653744176059648850006).shuffle(ground_truth)

    partition = int(len(ground_truth) / 10)

    training_data = [{'image': os.path.join(settings.MEDIA_ROOT, lt['image']),
                      'text': lt['content'],
                      'baseline': lt['baseline'],
                      'boundary': lt['mask']} for lt in ground_truth[partition:]]
    evaluation_data = [{'image': os.path.join(settings.MEDIA_ROOT, lt['image']),
                        'text': lt['content'],
                        'baseline': lt['baseline'],
                        'boundary': lt['mask']} for lt in ground_truth[:partition]]

    load = None
    try:
        load = model.file.path
    except ValueError:  # model is empty
        filename = slugify(model.name) + '.mlmodel'
        model.file = model.file.field.upload_to(model, filename)
        model.save()

    model_dir = os.path.join(settings.MEDIA_ROOT, os.path.split(model.file.path)[0])

    if not os.path.exists(model_dir):
        os.makedirs(model_dir)

    device_ = getattr(settings, 'KRAKEN_TRAINING_DEVICE', 'cpu')
    if device_ == 'cpu':
        device = None
    elif device_.startswith('cuda'):
        device = [int(device_.split(':')[-1])]

    LOAD_THREADS = getattr(settings, 'KRAKEN_TRAINING_LOAD_THREADS', 0)

    if (document.main_script
        and (document.main_script.text_direction == 'horizontal-rl'
             or document.main_script.text_direction == 'vertical-rl')):
        reorder = 'R'
    else:
        reorder = 'L'

    kraken_model = RecognitionModel(hyper_params=RECOGNITION_HYPER_PARAMS,
                                    output=os.path.join(model_dir, 'version'),
                                    # spec=spec,
                                    # append=append,
                                    model=load,
                                    reorder=reorder,
                                    format_type=None,
                                    training_data=training_data,
                                    evaluation_data=evaluation_data,
                                    partition=partition,
                                    # binary_dataset_split=fixed_splits,
                                    num_workers=LOAD_THREADS,
                                    load_hyper_parameters=True,
                                    repolygonize=False,
                                    # force_binarization=force_binarization,
                                    # codec=codec,
                                    resize='add')

    trainer = KrakenTrainer(gpus=device,
                            # max_epochs=,
                            # min_epochs=hyper_params['min_epochs'],
                            enable_progress_bar=False,
                            val_check_interval=1,
                            # deterministic=ctx.meta['deterministic'],
                            callbacks=[FrontendFeedback(model, model_dir, document.pk)])

    trainer.fit(kraken_model)

    if kraken_model.best_epoch != 0:
        best_version = os.path.join(model_dir, f'version_{kraken_model.best_epoch}.mlmodel')
        shutil.copy(best_version, model.file.path)
    else:
        raise ValueError('No model created.')


@shared_task(bind=True, autoretry_for=(MemoryError,), default_retry_delay=60 * 60)
def train(task, transcription_pk, model_pk=None, part_pks=None, user_pk=None, **kwargs):
    if user_pk:
        try:
            user = User.objects.get(pk=user_pk)
            # If quotas are enforced, assert that the user still has free CPU minutes, GPU minutes and disk storage
            if not settings.DISABLE_QUOTAS:
                if user.cpu_minutes_limit() is not None:
                    assert user.has_free_cpu_minutes(), f"User {user.id} doesn't have any CPU minutes left"
                if user.gpu_minutes_limit() is not None:
                    assert user.has_free_gpu_minutes(), f"User {user.id} doesn't have any GPU minutes left"
                if user.disk_storage_limit() is not None:
                    assert user.has_free_disk_storage(), f"User {user.id} doesn't have any disk storage left"
        except User.DoesNotExist:
            user = None
    else:
        user = None

    redis_.set('training-%d' % model_pk, json.dumps({'task_id': task.request.id}))

    Transcription = apps.get_model('core', 'Transcription')
    LineTranscription = apps.get_model('core', 'LineTranscription')
    OcrModel = apps.get_model('core', 'OcrModel')

    try:
        model = OcrModel.objects.get(pk=model_pk)
        model.training = True
        model.save()
        transcription = Transcription.objects.get(pk=transcription_pk)
        document = transcription.document
        send_event('document', document.pk, "training:start", {
            "id": model.pk,
        })
        qs = (LineTranscription.objects
              .filter(transcription=transcription,
                      line__document_part__pk__in=part_pks)
              .exclude(Q(content='') | Q(content=None)))
        train_(qs, document, transcription, model=model, user=user)
    except Exception as e:
        # TODO: catch KrakenInputException specificely?
        send_event('document', document.pk, "training:error", {
            "id": model.pk,
        })
        if user:
            user.notify(_("Something went wrong during the training process!"),
                        id="training-error", level='danger')
        logger.exception(e)
    else:
        model.file_size = model.file.size

        if user:
            user.notify(_("Training finished!"),
                        id="training-success",
                        level='success')
    finally:
        model.training = False
        model.save()

        send_event('document', document.pk, "training:done", {
            "id": model.pk,
        })


@shared_task(autoretry_for=(MemoryError,), default_retry_delay=10 * 60)
def transcribe(instance_pk=None, model_pk=None, user_pk=None, text_direction=None, **kwargs):

    try:
        DocumentPart = apps.get_model('core', 'DocumentPart')
        part = DocumentPart.objects.get(pk=instance_pk)
    except DocumentPart.DoesNotExist:

        logger.error('Trying to transcribe non-existent DocumentPart : %d', instance_pk)
        return

    if user_pk:
        try:
            user = User.objects.get(pk=user_pk)
            # If quotas are enforced, assert that the user still has free CPU minutes
            if not settings.DISABLE_QUOTAS and user.cpu_minutes_limit() is not None:
                assert user.has_free_cpu_minutes(), f"User {user.id} doesn't have any CPU minutes left"
        except User.DoesNotExist:
            user = None
    else:
        user = None

    try:
        OcrModel = apps.get_model('core', 'OcrModel')
        model = OcrModel.objects.get(pk=model_pk)
        part.transcribe(model)

    except Exception as e:
        if user:
            user.notify(_("Something went wrong during the transcription!"),
                        id="transcription-error", level='danger')
        part.workflow_state = part.WORKFLOW_STATE_SEGMENTED
        part.save()
        logger.exception(e)
        raise e
    else:
        if user and model:
            user.notify(_("Transcription done!"),
                        id="transcription-success",
                        level='success')


@shared_task(bind=True, autoretry_for=(MemoryError,), default_retry_delay=10 * 60)
def align(
    task,
    document_pk=None,
    part_pks=[],
    user_pk=None,
    transcription_pk=None,
    witness_pk=None,
    n_gram=25,
    max_offset=0,
    merge=False,
    full_doc=True,
    threshold=0.8,
    region_types=["Orphan", "Undefined"],
    layer_name=None,
<<<<<<< HEAD
    beam_size=0,
    gap=600,
=======
    beam_size=20,
>>>>>>> 0350a3f9
    **kwargs
):
    """Start document alignment on the passed parts, using the passed settings"""
    try:
        Document = apps.get_model('core', 'Document')
        doc = Document.objects.get(pk=document_pk)
    except Document.DoesNotExist:
        logger.error('Trying to align text on non-existent Document: %d', document_pk)
        return

    if user_pk:
        try:
            user = get_user_model().objects.get(pk=user_pk)
            # If quotas are enforced, assert that the user still has free CPU minutes
            if not settings.DISABLE_QUOTAS and user.cpu_minutes_limit() is not None:
                assert user.has_free_cpu_minutes(), f"User {user.id} doesn't have any CPU minutes left"
        except User.DoesNotExist:
            user = None
    else:
        user = None

    # set redis alignment task data
    redis_.set('align-%d' % document_pk, json.dumps({'task_id': task.request.id}))

    try:
        doc.align(
            part_pks,
            transcription_pk,
            witness_pk,
            n_gram,
            max_offset,
            merge,
            full_doc,
            threshold,
            region_types,
            layer_name,
            beam_size,
            gap,
        )
    except Exception as e:
        if user:
            user.notify(_("Something went wrong during the alignment!"),
                        id="alignment-error", level='danger')
        DocumentPart = apps.get_model('core', 'DocumentPart')
        parts = DocumentPart.objects.filter(pk__in=part_pks)
        for part in parts:
            part.workflow_state = part.WORKFLOW_STATE_TRANSCRIBING
            send_event("document", document_pk, "part:workflow", {
                "id": part.pk,
                "process": "align",
                "status": "canceled",
                "task_id": task.request.id,
            })
            redis_.set('process-%d' % part.pk, json.dumps({"core.tasks.align": {"status": "canceled"}}))
        DocumentPart.objects.bulk_update(parts, ["workflow_state"])
        logger.exception(e)
        raise e
    else:
        if user:
            user.notify(_("Alignment done!"),
                        id="alignment-success",
                        level='success')


def check_signal_order(old_signal, new_signal):
    SIGNAL_ORDER = ['before_task_publish', 'task_prerun', 'task_failure', 'task_success']
    return SIGNAL_ORDER.index(old_signal) < SIGNAL_ORDER.index(new_signal)


@before_task_publish.connect
def before_publish_state(sender=None, body=None, **kwargs):
    if sender not in STATE_TASKS.keys():
        return
    if STATE_TASKS[sender]["multipart"] is True:
        # multipart will have array of part_pks instead of instance_pk
        instance_ids = body[1]["part_pks"]
    else:
        instance_pk = body[1]["instance_pk"]
        instance_ids = [instance_pk]

    for instance_id in instance_ids:
        data = json.loads(redis_.get('process-%d' % instance_id) or '{}')

    signal_name = kwargs['signal'].name

    try:
        # protects against signal race condition
        if (data[sender]['task_id'] == sender.request.id
                and not check_signal_order(data[sender]['status'], signal_name)):
            return
    except (KeyError, AttributeError):
        pass

    data[sender] = {
        "task_id": kwargs['headers']['id'],
        "status": 'before_task_publish'
    }
    for instance_id in instance_ids:
        redis_.set('process-%d' % instance_id, json.dumps(data))
        try:
            update_client_state(instance_id, sender, 'pending')
        except NameError:
            pass


@task_prerun.connect
@task_success.connect
@task_failure.connect
def done_state(sender=None, body=None, **kwargs):
    if sender.name not in STATE_TASKS.keys():
        return
    if STATE_TASKS[sender.name]["multipart"] is True:
        # multipart will have array of part_pks instead of instance_pk
        instance_ids = sender.request.kwargs["part_pks"]
    else:
        instance_pk = sender.request.kwargs["instance_pk"]
        instance_ids = [instance_pk]

    try:
        for instance_id in instance_ids:
            data = json.loads(redis_.get('process-%d' % instance_id) or '{}')
    except TypeError as e:
        logger.exception(e)
        return

    signal_name = kwargs['signal'].name

    try:
        # protects against signal race condition
        if (data[sender.name]['task_id'] == sender.request.id
                and not check_signal_order(data[sender.name]['status'], signal_name)):
            return
    except KeyError:
        pass

    data[sender.name] = {
        "task_id": sender.request.id,
        "status": signal_name
    }
    status = {
        'task_success': 'done',
        'task_failure': 'error',
        'task_prerun': 'ongoing'
    }[signal_name]
    if status == 'error':
        # remove any pending task down the chain
        data = {k: v for k, v in data.items() if v['status'] != 'pending'}
    for instance_id in instance_ids:
        redis_.set('process-%d' % instance_id, json.dumps(data))

    if status == 'done':
        result = kwargs.get('result', None)
    else:
        result = None

    for instance_id in instance_ids:
        update_client_state(instance_id, sender.name, status, task_id=sender.request.id, data=result)<|MERGE_RESOLUTION|>--- conflicted
+++ resolved
@@ -623,12 +623,8 @@
     threshold=0.8,
     region_types=["Orphan", "Undefined"],
     layer_name=None,
-<<<<<<< HEAD
-    beam_size=0,
+    beam_size=20,
     gap=600,
-=======
-    beam_size=20,
->>>>>>> 0350a3f9
     **kwargs
 ):
     """Start document alignment on the passed parts, using the passed settings"""
