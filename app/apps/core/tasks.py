import os
import json
import logging
import numpy as np
import os.path
import redis
import subprocess
import torch
import shutil
from PIL import Image

from django.apps import apps
from django.conf import settings
from django.contrib.auth import get_user_model
from django.core.files import File
from django.db.models import F
from django.utils.text import slugify
from django.utils.translation import gettext as _

from celery import shared_task
from celery.signals import *
from easy_thumbnails.files import get_thumbnailer
from kraken import binarization, pageseg, rpred
from kraken.lib import vgsl, train as kraken_train, default_specs as kraken_default_specs
from torch.utils.data import DataLoader

from users.consumers import send_event

logger = logging.getLogger(__name__)
User = get_user_model()
redis_ = redis.Redis(host=settings.REDIS_HOST,
                     port=settings.REDIS_PORT,
                     db=getattr(settings, 'REDIS_DB', 0))


def update_client_state(part_id, task, status, task_id=None, data=None):
    DocumentPart = apps.get_model('core', 'DocumentPart')
    part = DocumentPart.objects.get(pk=part_id)
    task_name = task.split('.')[-1]
    send_event('document', part.document.pk, "part:workflow", {
        "id": part.pk,
        "process": task_name,
        "status": status,
        "task_id": task_id,
        "data": data or {}
    })


@shared_task(autoretry_for=(MemoryError,), default_retry_delay=60)
def generate_part_thumbnails(instance_pk):
    if not getattr(settings, 'THUMBNAIL_ENABLE', True):
        return
    try:
        DocumentPart = apps.get_model('core', 'DocumentPart')
        part = DocumentPart.objects.get(pk=instance_pk)
    except DocumentPart.DoesNotExist:
        logger.error('Trying to compress innexistant DocumentPart : %d', instance_pk)
        return

    aliases = {}
    thbnr = get_thumbnailer(part.image)
    for alias, config in settings.THUMBNAIL_ALIASES[''].items():
        aliases[alias] = thbnr.get_thumbnail(config).url
    return aliases


@shared_task(autoretry_for=(MemoryError,), default_retry_delay=3 * 60)
def convert(instance_pk, **kwargs):
    try:
        DocumentPart = apps.get_model('core', 'DocumentPart')
        part = DocumentPart.objects.get(pk=instance_pk)
    except DocumentPart.DoesNotExist:
        logger.error('Trying to convert innexistant DocumentPart : %d', instance_pk)
        return
    part.convert()


@shared_task(autoretry_for=(MemoryError,), default_retry_delay=5 * 60)
def lossless_compression(instance_pk, **kwargs):
    try:
        DocumentPart = apps.get_model('core', 'DocumentPart')
        part = DocumentPart.objects.get(pk=instance_pk)
    except DocumentPart.DoesNotExist:
        logger.error('Trying to compress innexistant DocumentPart : %d', instance_pk)
        return
    part.compress()


@shared_task(autoretry_for=(MemoryError,), default_retry_delay=10 * 60)
def binarize(instance_pk, user_pk=None, binarizer=None, threshold=None, **kwargs):
    try:
        DocumentPart = apps.get_model('core', 'DocumentPart')
        part = DocumentPart.objects.get(pk=instance_pk)
    except DocumentPart.DoesNotExist:
        logger.error('Trying to binarize innexistant DocumentPart : %d', instance_pk)
        return

    if user_pk:
        try:
            user = User.objects.get(pk=user_pk)
        except User.DoesNotExist:
            user = None
    else:
        user = None

    try:
        part.binarize(threshold=threshold)
    except Exception as e:
        if user:
            user.notify(_("Something went wrong during the binarization!"),
                        id="binarization-error", level='danger')
        part.workflow_state = part.WORKFLOW_STATE_CREATED
        part.save()
        logger.exception(e)
        raise e
    else:
        if user:
            user.notify(_("Binarization done!"),
                        id="binarization-success", level='success')


@shared_task(bind=True, autoretry_for=(MemoryError,), default_retry_delay=60 * 60)
def segtrain(task, model_pk, document_pk, part_pks, user_pk=None):
    # # Note hack to circumvent AssertionError: daemonic processes are not allowed to have children
    from multiprocessing import current_process
    current_process().daemon = False

    if user_pk:
        try:
            user = User.objects.get(pk=user_pk)
        except User.DoesNotExist:
            user = None
    else:
        user = None

    redis_.set('segtrain-%d' % model_pk, json.dumps({'task_id': task.request.id}))

    Line = apps.get_model('core', 'Line')
    DocumentPart = apps.get_model('core', 'DocumentPart')
    OcrModel = apps.get_model('core', 'OcrModel')

    model = OcrModel.objects.get(pk=model_pk)
    try:
        load = model.file.path
        upload_to = model.file.field.upload_to(model, model.name + '.mlmodel')
    except ValueError:  # model is empty
        load = settings.KRAKEN_DEFAULT_SEGMENTATION_MODEL
        upload_to = model.file.field.upload_to(model, model.name + '.mlmodel')
        model.file = upload_to

    modelpath = os.path.join(settings.MEDIA_ROOT, upload_to)

    try:
        model.training = True
        model.save()
        document = model.document
        send_event('document', document.pk, "training:start", {
            "id": model.pk,
        })
        qs = DocumentPart.objects.filter(pk__in=part_pks)

        ground_truth = list(qs.prefetch_related('lines'))
        np.random.shuffle(ground_truth)
        partition = max(1, int(len(ground_truth) / 10))

        training_data = []
        evaluation_data = []
        for part in qs[partition:]:
            training_data.append({
                'image': part.image.path,
                'baselines': [{'script': 'default', 'baseline': bl}
                              for bl in part.lines.values_list('baseline', flat=True) if bl]})
        for part in qs[:partition]:
            evaluation_data.append({
                'image': part.image.path,
                'baselines': [{'script': 'default', 'baseline': bl}
                              for bl in part.lines.values_list('baseline', flat=True) if bl]})

        DEVICE = getattr(settings, 'KRAKEN_TRAINING_DEVICE', 'cpu')
        LOAD_THREADS = getattr(settings, 'KRAKEN_TRAINING_LOAD_THREADS', 0)
        trainer = kraken_train.KrakenTrainer.segmentation_train_gen(
            output=os.path.join(os.path.split(modelpath)[0], 'version'),
            format_type=None,
            device=DEVICE,
            load=load,
            training_data=training_data,
            evaluation_data=evaluation_data,
            threads=LOAD_THREADS,
            augment=True)

        if not os.path.exists(os.path.split(modelpath)[0]):
            os.makedirs(os.path.split(modelpath)[0])

        def _print_eval(epoch=0, accuracy=0, mean_acc=0, mean_iu=0, freq_iu=0,
                        val_metric=0):
            model.refresh_from_db()
            model.training_epoch = epoch
            model.training_accuracy = float(val_metric)
            # model.training_total = chars
            # model.training_errors = error
            new_version_filename = '%s/version_%d.mlmodel' % (os.path.split(upload_to)[0], epoch)
            model.new_version(file=new_version_filename)
            model.save()

            send_event('document', document.pk, "training:eval", {
                "id": model.pk,
                'versions': model.versions,
                'epoch': epoch,
                'accuracy': float(val_metric)
                # 'chars': chars,
                # 'error': error
            })

        trainer.run(_print_eval)
        best_version = os.path.join(os.path.dirname(modelpath),
                                    f'version_{trainer.stopper.best_epoch}.mlmodel')
        shutil.copy(best_version, modelpath)

    except Exception as e:
        send_event('document', document.pk, "training:error", {
            "id": model.pk,
        })
        if user:
            user.notify(_("Something went wrong during the segmenter training process!"),
                        id="training-error", level='danger')
        logger.exception(e)
        raise e
    else:
        if user:
            user.notify(_("Training finished!"),
                        id="training-success",
                        level='success')
    finally:
        model.training = False
        model.save()

        send_event('document', document.pk, "training:done", {
            "id": model.pk,
        })


@shared_task(autoretry_for=(MemoryError,), default_retry_delay=5 * 60)
def segment(instance_pk, user_pk=None, model_pk=None,
            steps=None, text_direction=None, override=None,
            **kwargs):
    """
    steps can be either 'regions', 'lines' or 'both'
    """
    try:
        DocumentPart = apps.get_model('core', 'DocumentPart')
        part = DocumentPart.objects.get(pk=instance_pk)
    except DocumentPart.DoesNotExist as e:
        logger.error('Trying to segment innexistant DocumentPart : %d', instance_pk)
        return

    try:
        OcrModel = apps.get_model('core', 'OcrModel')
        model = OcrModel.objects.get(pk=model_pk)
    except:
        model = None

    if user_pk:
        try:
            user = User.objects.get(pk=user_pk)
        except User.DoesNotExist:
            user = None
    else:
        user = None

    try:
        if steps == 'masks':
            part.make_masks()
        else:
            part.segment(steps=steps,
                         override=override,
                         text_direction=text_direction,
                         model=model)
    except Exception as e:
        if user:
            user.notify(_("Something went wrong during the segmentation!"),
                        id="segmentation-error", level='danger')
        part.workflow_state = part.WORKFLOW_STATE_CONVERTED
        part.save()
        logger.exception(e)
        raise e
    else:
        if user:
            user.notify(_("Segmentation done!"),
                        id="segmentation-success", level='success')


def train_(qs, document, transcription, model=None, user=None):
    # # Note hack to circumvent AssertionError: daemonic processes are not allowed to have children
    from multiprocessing import current_process
    current_process().daemon = False

    # try to minimize what is loaded in memory for large datasets
    ground_truth = list(qs.values('content',
                                  baseline=F('line__baseline'),
                                  mask=F('line__mask'),
                                  image=F('line__document_part__image')))
    # is it a good idea with a very large number of lines?
    np.random.shuffle(ground_truth)

    partition = int(len(ground_truth) / 10)

    training_data = [{'image': os.path.join(settings.MEDIA_ROOT, lt['image']),
                      'text': lt['content'],
                      'baseline': lt['baseline'],
                      'boundary': lt['mask']} for lt in ground_truth[partition:]]
    evaluation_data = [{'image': os.path.join(settings.MEDIA_ROOT, lt['image']),
                        'text': lt['content'],
                        'baseline': lt['baseline'],
                        'boundary': lt['mask']} for lt in ground_truth[:partition]]

    load = None
    try:
        load = model.file.path
    except ValueError:
        filename = slugify(model.name) + '.mlmodel'
        upload_to = model.file.field.upload_to(model, filename)
        fulldir = os.path.join(settings.MEDIA_ROOT, os.path.split(upload_to)[0], '')
        if not os.path.exists(fulldir):
            os.mkdir(fulldir)
        modelpath = os.path.join(fulldir, filename)
        model.file = upload_to
        model.save()
    else:
        upload_to = model.file.name
        fulldir = os.path.join(settings.MEDIA_ROOT, os.path.split(upload_to)[0], '')
        modelpath = os.path.join(settings.MEDIA_ROOT, model.file.name)

    temp_file_prefix = os.path.join(fulldir, 'version')

<<<<<<< HEAD
    trainer = (kraken_train.KrakenTrainer
               .recognition_train_gen(device=DEVICE,
                                      load=load,
                                      output=temp_file_prefix,
                                      format_type=None,
                                      training_data=training_data,
                                      evaluation_data=evaluation_data,
                                      resize='both',
                                      augment=True,
                                      threads=0))
=======
    DEVICE = getattr(settings, 'KRAKEN_TRAINING_DEVICE', 'cpu')
    LOAD_THREADS = getattr(settings, 'KRAKEN_TRAINING_LOAD_THREADS', 0)
    trainer = kraken_train.KrakenTrainer.recognition_train_gen(device=DEVICE,
                                                               load=load,
                                                               output=temp_file_prefix,
                                                               format_type=None,
                                                               training_data=training_data,
                                                               evaluation_data=evaluation_data,
                                                               resize='both',
                                                               threads=LOAD_THREADS,
                                                               augment=True)
>>>>>>> 1c16a3d5

    def _print_eval(epoch=0, accuracy=0, chars=0, error=0, val_metric=0):
        model.refresh_from_db()
        model.training_epoch = epoch
        model.training_accuracy = accuracy
        model.training_total = chars
        model.training_errors = error
        new_version_filename = '%s/version_%d.mlmodel' % (os.path.split(upload_to)[0], epoch)
        model.new_version(file=new_version_filename)
        model.save()

        send_event('document', document.pk, "training:eval", {
            "id": model.pk,
            'versions': model.versions,
            'epoch': epoch,
            'accuracy': accuracy,
            'chars': chars,
            'error': error})

    trainer.run(_print_eval)
    best_version = os.path.join(fulldir, f'version_{trainer.stopper.best_epoch}.mlmodel')
    shutil.copy(best_version, modelpath)


@shared_task(bind=True, autoretry_for=(MemoryError,), default_retry_delay=60 * 60)
def train(task, part_pks, transcription_pk, model_pk, user_pk=None):
    if user_pk:
        try:
            user = User.objects.get(pk=user_pk)
        except User.DoesNotExist:
            user = None
    else:
        user = None

    redis_.set('training-%d' % model_pk, json.dumps({'task_id': task.request.id}))

    Line = apps.get_model('core', 'Line')
    DocumentPart = apps.get_model('core', 'DocumentPart')
    Transcription = apps.get_model('core', 'Transcription')
    LineTranscription = apps.get_model('core', 'LineTranscription')
    OcrModel = apps.get_model('core', 'OcrModel')
    try:
        model = OcrModel.objects.get(pk=model_pk)
        model.training = True
        model.save()
        transcription = Transcription.objects.get(pk=transcription_pk)
        document = transcription.document

        send_event('document', document.pk, "training:start", {
            "id": model.pk,
        })
        qs = (LineTranscription.objects
          .filter(transcription=transcription,
                  line__document_part__pk__in=part_pks)
          .exclude(content__isnull=True))
        train_(qs, document, transcription, model=model, user=user)
    except Exception as e:
        send_event('document', document.pk, "training:error", {
            "id": model.pk,
        })
        if user:
            user.notify(_("Something went wrong during the training process!"),
                        id="training-error", level='danger')
        logger.exception(e)
    else:
        if user:
            user.notify(_("Training finished!"),
                        id="training-success",
                        level='success')
    finally:
        model.training = False
        model.save()

        send_event('document', document.pk, "training:done", {
            "id": model.pk,
        })


@shared_task(autoretry_for=(MemoryError,), default_retry_delay=10 * 60)
def transcribe(instance_pk, model_pk=None, user_pk=None, text_direction=None, **kwargs):
    try:
        DocumentPart = apps.get_model('core', 'DocumentPart')
        part = DocumentPart.objects.get(pk=instance_pk)
    except DocumentPart.DoesNotExist:
        logger.error('Trying to transcribe innexistant DocumentPart : %d', instance_pk)
        return

    if user_pk:
        try:
            user = User.objects.get(pk=user_pk)
        except User.DoesNotExist:
            user = None
    else:
        user = None

    if model_pk:
        try:
            OcrModel = apps.get_model('core', 'OcrModel')
            model = OcrModel.objects.get(pk=model_pk)
        except OcrModel.DoesNotExist:
            # Not sure how we should deal with this case
            model = None
    else:
        model = None

    try:
        part.transcribe(model=model)
    except Exception as e:
        if user:
            user.notify(_("Something went wrong during the transcription!"),
                        id="transcription-error", level='danger')
        part.workflow_state = part.WORKFLOW_STATE_SEGMENTED
        part.save()
        logger.exception(e)
        raise e
    else:
        if user and model:
            user.notify(_("Transcription done!"),
                        id="transcription-success",
                        level='success')


def check_signal_order(old_signal, new_signal):
    SIGNAL_ORDER = ['before_task_publish', 'task_prerun', 'task_failure', 'task_success']
    return SIGNAL_ORDER.index(old_signal) < SIGNAL_ORDER.index(new_signal)


@before_task_publish.connect
def before_publish_state(sender=None, body=None, **kwargs):
    if not sender.startswith('core.tasks') or sender.endswith('train'):
        return
    instance_id = body[0][0]
    data = json.loads(redis_.get('process-%d' % instance_id) or '{}')

    try:
        # protects against signal race condition
        if (data[sender]['task_id'] == sender.request.id and
            not check_signal_order(data[sender]['status'], signal_name)):
            return
    except KeyError:
        pass

    data[sender] = {
        "task_id": kwargs['headers']['id'],
        "status": 'before_task_publish'
    }
    redis_.set('process-%d' % instance_id, json.dumps(data))
    try:
        update_client_state(instance_id, sender, 'pending')
    except NameError:
        pass

@task_prerun.connect
@task_success.connect
@task_failure.connect
def done_state(sender=None, body=None, **kwargs):
    if not sender.name.startswith('core.tasks') or sender.name.endswith('train'):
        return
    instance_id = sender.request.args[0]

    try:
        data = json.loads(redis_.get('process-%d' % instance_id) or '{}')
    except TypeError as e:
        logger.exception(e)
        return

    signal_name = kwargs['signal'].name

    try:
        # protects against signal race condition
        if (data[sender.name]['task_id'] == sender.request.id and
            not check_signal_order(data[sender.name]['status'], signal_name)):
            return
    except KeyError:
        pass

    data[sender.name] = {
        "task_id": sender.request.id,
        "status": signal_name
    }
    status = {
        'task_success': 'done',
        'task_failure': 'error',
        'task_prerun': 'ongoing'
    }[signal_name]
    if status == 'error':
        # remove any pending task down the chain
        data = {k:v for k,v in data.items() if v['status'] != 'pending'}
    redis_.set('process-%d' % instance_id, json.dumps(data))

    if status == 'done':
        result = kwargs.get('result', None)
    else:
        result = None
    update_client_state(instance_id, sender.name, status, task_id=sender.request.id, data=result)<|MERGE_RESOLUTION|>--- conflicted
+++ resolved
@@ -332,7 +332,8 @@
 
     temp_file_prefix = os.path.join(fulldir, 'version')
 
-<<<<<<< HEAD
+    DEVICE = getattr(settings, 'KRAKEN_TRAINING_DEVICE', 'cpu')
+    LOAD_THREADS = getattr(settings, 'KRAKEN_TRAINING_LOAD_THREADS', 0)
     trainer = (kraken_train.KrakenTrainer
                .recognition_train_gen(device=DEVICE,
                                       load=load,
@@ -341,21 +342,8 @@
                                       training_data=training_data,
                                       evaluation_data=evaluation_data,
                                       resize='both',
-                                      augment=True,
-                                      threads=0))
-=======
-    DEVICE = getattr(settings, 'KRAKEN_TRAINING_DEVICE', 'cpu')
-    LOAD_THREADS = getattr(settings, 'KRAKEN_TRAINING_LOAD_THREADS', 0)
-    trainer = kraken_train.KrakenTrainer.recognition_train_gen(device=DEVICE,
-                                                               load=load,
-                                                               output=temp_file_prefix,
-                                                               format_type=None,
-                                                               training_data=training_data,
-                                                               evaluation_data=evaluation_data,
-                                                               resize='both',
-                                                               threads=LOAD_THREADS,
-                                                               augment=True)
->>>>>>> 1c16a3d5
+                                      threads=LOAD_THREADS,
+                                      augment=True))
 
     def _print_eval(epoch=0, accuracy=0, chars=0, error=0, val_metric=0):
         model.refresh_from_db()
