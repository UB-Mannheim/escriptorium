--- conflicted
+++ resolved
@@ -830,12 +830,8 @@
             threshold=float(threshold if (threshold is not None and threshold != '') else 0.8),
             region_types=region_types,
             layer_name=layer_name,
-<<<<<<< HEAD
-            beam_size=int(beam_size if beam_size else 0),
+            beam_size=int(beam_size if (beam_size is not None and beam_size != '') else 20),
             gap=int(gap if gap else 600),
-=======
-            beam_size=int(beam_size if (beam_size is not None and beam_size != '') else 20),
->>>>>>> 0350a3f9
         )
 
 
