--- conflicted
+++ resolved
@@ -97,16 +97,9 @@
         ('both', _('Lines and regions'))
     ), initial='lines', required=False)
     new_model = forms.CharField(required=False, label=_('Name'))
-<<<<<<< HEAD
-    upload_model = forms.FileField(
-        required=False,
-        validators=[FileExtensionValidator(
-            allowed_extensions=['pronn'])])
-=======
     upload_model = forms.FileField(required=False,
                                    validators=[FileExtensionValidator(
                                        allowed_extensions=['mlmodel'])])
->>>>>>> 723e5680
     
     class Meta:
         model = DocumentProcessSettings
