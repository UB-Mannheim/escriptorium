import unittest
from unittest.mock import patch

from django.urls import reverse

from core.models import Document, Line
from core.tasks import align
from core.tests.factory import CoreFactoryTestCase

# DO NOT REMOVE THIS IMPORT, it will break a lot of tests
# It is used to trigger Celery signals when running tests
from reporting.tasks import end_task_reporting  # noqa F401
from reporting.tasks import start_task_reporting  # noqa F401


class TasksTestCase(CoreFactoryTestCase):
    def makeTranscriptionContent(self):
        self.part = self.factory.make_part()
        self.factory.make_part(document=self.part.document)
        self.factory.make_part(document=self.part.document)
        self.transcription = self.factory.make_transcription(document=self.part.document)
        self.factory.make_content(self.part, transcription=self.transcription)

    # This test fails on various lines...
    # self.part.convert(): ALWAYS_CONVERT settings is False, part.convert stops directly
    # self.part.transcribe(): No model is given to transcribe the DocumentPart
    @unittest.expectedFailure
    def test_workflow(self):
        self.part = self.factory.make_part()
        self.assertEqual(self.part.workflow_state,
                         self.part.WORKFLOW_STATE_CREATED)
        self.part.convert()
        self.assertEqual(self.part.workflow_state,
                         self.part.WORKFLOW_STATE_CONVERTED)
        self.part.compress()
        # b = Block.objects.create(document_part=self.part,
        #                          box=[0,0]+[self.part.image.width, self.part.image.height])
        # self.part.blocks.add(b)
        self.part.segment()
        self.assertEqual(self.part.workflow_state,
                         self.part.WORKFLOW_STATE_SEGMENTED)

        self.part.transcribe()
        self.assertEqual(self.part.workflow_state,
                         self.part.WORKFLOW_STATE_TRANSCRIBING)

    # This test fails with an error because there isn't any default model for
    # transcription and none is given
    @unittest.expectedFailure
    def test_process_transcribe(self):
        self.makeTranscriptionContent()
        self.client.force_login(self.part.document.owner)
        uri = reverse('document-parts-process', kwargs={
            'pk': self.part.document.pk})
        parts = self.part.document.parts.all()
        for part in parts:
            part.workflow_state = part.WORKFLOW_STATE_CONVERTED
            part.save()

        response = self.client.post(uri, {
            'document': self.part.document.pk,
            'parts': [str(part.pk) for part in parts],
            'task': 'transcribe'
        }, follow=True)
        self.assertEqual(response.status_code, 200)
        part.refresh_from_db()
        self.assertEqual(part.workflow_state, part.WORKFLOW_STATE_TRANSCRIBING)

    @unittest.expectedFailure
    def test_train_new_transcription_model(self):
        self.makeTranscriptionContent()
        self.client.force_login(self.part.document.owner)
        uri = reverse('document-parts-process', kwargs={'pk': self.part.document.pk})
        with self.assertNumQueries(27):
            response = self.client.post(uri, {
                'document': self.part.document.pk,
                'transcription': self.transcription.pk,
                'parts': [str(part.pk) for part in self.part.document.parts.all()],
                'task': 'train',
                'model_name': 'new_test_model'})
            self.assertEqual(response.status_code, 200, response.content)

    @unittest.expectedFailure
    def test_train_existing_transcription_model(self):
        self.makeTranscriptionContent()
        model = self.factory.make_model(self.part.document)
        self.client.force_login(self.part.document.owner)
        uri = reverse('document-parts-process', kwargs={'pk': self.part.document.pk})
        with self.assertNumQueries(27):
            response = self.client.post(uri, {
                'document': self.part.document.pk,
                'transcription': self.transcription.pk,
                'parts': [str(part.pk) for part in self.part.document.parts.all()],
                'task': 'train',
                'train_model': model.pk})
        self.assertEqual(response.status_code, 200)

    @unittest.expectedFailure
    def test_process_segment(self):
        self.part = self.factory.make_part(image_asset='segmentation/cbad1.png')
        self.client.force_login(self.part.document.owner)
        uri = reverse('document-parts-process', kwargs={'pk': self.part.document.pk})
        with self.assertNumQueries(77):
            response = self.client.post(uri, {
                'document': self.part.document.pk,
                'parts': [str(self.part.pk)],
                'task': 'segment'})
            self.assertEqual(response.status_code, 200)
            self.assertEqual(self.part.lines.count(), 19)

    @unittest.skip
    def test_train_new_segmentation_model(self):
        self.part = self.factory.make_part(image_asset='segmentation/default.png')
        baselines = [[[13, 31], [848, 37]], [[99, 93], [850, 106]], [[15, 157], [837, 165]]]
        for baseline in baselines:
            Line.objects.create(document_part=self.part, baseline=baseline)
        self.part2 = self.factory.make_part(image_asset='segmentation/default2.png', document=self.part.document)
        baselines = [[[24, 33], [225, 42], [376, 40], [524, 46], [657, 43], [731, 56]],
                     [[52, 81], [701, 91]],
                     [[51, 120], [233, 123], [360, 119], [673, 127], [722, 136]],
                     [[5, 158], [155, 165], [305, 165], [540, 170], [554, 165], [689, 177], [733, 196]]]
        for baseline in baselines:
            Line.objects.create(document_part=self.part2, baseline=baseline)

        self.client.force_login(self.part.document.owner)
        uri = reverse('document-parts-process', kwargs={'pk': self.part.document.pk})
        with self.assertNumQueries(14):
            response = self.client.post(uri, {
                'document': self.part.document.pk,
                'parts': [str(self.part.pk), str(self.part2.pk)],
                'task': 'segtrain',
                'model_name': 'new_seg_model'
            })
            self.assertEqual(response.status_code, 200, response.content)
            self.assertEqual(self.part.lines.count(), 3)

    def test_train_existing_segmentation_model(self):
        pass

    def test_align_task(self):
        """Unit tests for document alignment task"""
        # should log error on bad DocumentPart PK
        try:
            # ensure document with this pk actually does not exist
            Document.objects.get(pk=123456789).delete()
        except Document.DoesNotExist:
            pass
        with self.assertLogs('core.tasks') as mock_log:
            align.delay(document_pk=123456789)
            self.assertEqual(mock_log.output, ["ERROR:core.tasks:Trying to align text on non-existent Document: 123456789"])

        with patch("core.tasks.apps") as apps_mock:
            # should call apps.get_model and Document.objects.get
            align.delay(document_pk=1)
            apps_mock.get_model.assert_called_with('core', 'Document')
            apps_mock.get_model.return_value.objects.get.assert_called_with(pk=1)

            with patch("core.tasks.get_user_model") as get_user_model_mock:
                # should call User.objects.get
                align.delay(document_pk=1, user_pk=2)
                get_user_model_mock.assert_called()
                get_user_model_mock.return_value.objects.get.assert_called_with(pk=2)

                # should call part.align with transcription, witness pks (and default no parts [], n-gram of 4, merge=False)
                align.delay(document_pk=1, user_pk=2, transcription_pk=3, witness_pk=4)
                doc = apps_mock.get_model.return_value.objects.get.return_value
<<<<<<< HEAD
                doc.align.assert_called_with([], 3, 4, 25, 20, False, True, 0.8, ["Orphan", "Undefined"], None, 0, 600)

                # should call part.align with set n-gram value
                align.delay(document_pk=1, user_pk=2, transcription_pk=3, witness_pk=4, n_gram=2)
                doc.align.assert_called_with([], 3, 4, 2, 20, False, True, 0.8, ["Orphan", "Undefined"], None, 0, 600)

                # should call part.align with set parts
                align.delay(document_pk=1, part_pks=[1], user_pk=2, transcription_pk=3, witness_pk=4, n_gram=2)
                doc.align.assert_called_with([1], 3, 4, 2, 20, False, True, 0.8, ["Orphan", "Undefined"], None, 0, 600)
=======
                doc.align.assert_called_with([], 3, 4, 25, 0, False, True, 0.8, ["Orphan", "Undefined"], None, 20)

                # should call part.align with set n-gram value
                align.delay(document_pk=1, user_pk=2, transcription_pk=3, witness_pk=4, n_gram=2)
                doc.align.assert_called_with([], 3, 4, 2, 0, False, True, 0.8, ["Orphan", "Undefined"], None, 20)

                # should call part.align with set parts
                align.delay(document_pk=1, part_pks=[1], user_pk=2, transcription_pk=3, witness_pk=4, n_gram=2)
                doc.align.assert_called_with([1], 3, 4, 2, 0, False, True, 0.8, ["Orphan", "Undefined"], None, 20)
>>>>>>> 0350a3f9

                # when part.align raises an exception:
                doc.align.side_effect = Exception
                # should notify the user about the exception, set the workflow state
                # back to transcribing, log the exception, and raise the exception
                with self.assertLogs('core.tasks') as mock_log:
                    with self.assertRaises(Exception):
                        align.delay(document_pk=1, part_pks=[1], user_pk=2, transcription_pk=3, witness_pk=4)
                    user = get_user_model_mock.return_value.objects.get.return_value
                    user.notify.assert_called()
                    apps_mock.get_model.assert_called_with('core', 'DocumentPart')
                    apps_mock.get_model.return_value.objects.filter.assert_called_with(pk__in=[1])
                    parts = apps_mock.get_model.return_value.objects.filter.return_value
                    apps_mock.get_model.return_value.objects.bulk_update.assert_called_with(parts, ["workflow_state"])
                    self.assertEqual(mock_log.output[0][:17], "ERROR:core.tasks:")<|MERGE_RESOLUTION|>--- conflicted
+++ resolved
@@ -164,27 +164,15 @@
                 # should call part.align with transcription, witness pks (and default no parts [], n-gram of 4, merge=False)
                 align.delay(document_pk=1, user_pk=2, transcription_pk=3, witness_pk=4)
                 doc = apps_mock.get_model.return_value.objects.get.return_value
-<<<<<<< HEAD
-                doc.align.assert_called_with([], 3, 4, 25, 20, False, True, 0.8, ["Orphan", "Undefined"], None, 0, 600)
+                doc.align.assert_called_with([], 3, 4, 25, 0, False, True, 0.8, ["Orphan", "Undefined"], None, 20, 600)
 
                 # should call part.align with set n-gram value
                 align.delay(document_pk=1, user_pk=2, transcription_pk=3, witness_pk=4, n_gram=2)
-                doc.align.assert_called_with([], 3, 4, 2, 20, False, True, 0.8, ["Orphan", "Undefined"], None, 0, 600)
+                doc.align.assert_called_with([], 3, 4, 2, 0, False, True, 0.8, ["Orphan", "Undefined"], None, 20, 600)
 
                 # should call part.align with set parts
                 align.delay(document_pk=1, part_pks=[1], user_pk=2, transcription_pk=3, witness_pk=4, n_gram=2)
-                doc.align.assert_called_with([1], 3, 4, 2, 20, False, True, 0.8, ["Orphan", "Undefined"], None, 0, 600)
-=======
-                doc.align.assert_called_with([], 3, 4, 25, 0, False, True, 0.8, ["Orphan", "Undefined"], None, 20)
-
-                # should call part.align with set n-gram value
-                align.delay(document_pk=1, user_pk=2, transcription_pk=3, witness_pk=4, n_gram=2)
-                doc.align.assert_called_with([], 3, 4, 2, 0, False, True, 0.8, ["Orphan", "Undefined"], None, 20)
-
-                # should call part.align with set parts
-                align.delay(document_pk=1, part_pks=[1], user_pk=2, transcription_pk=3, witness_pk=4, n_gram=2)
-                doc.align.assert_called_with([1], 3, 4, 2, 0, False, True, 0.8, ["Orphan", "Undefined"], None, 20)
->>>>>>> 0350a3f9
+                doc.align.assert_called_with([1], 3, 4, 2, 0, False, True, 0.8, ["Orphan", "Undefined"], None, 20, 600)
 
                 # when part.align raises an exception:
                 doc.align.side_effect = Exception
