var partVM = new Vue({
    el: "#part-edit",
    delimiters: ["${","}"],
    data: {
        part: partStore,
        zoom: new WheelZoom(),
        show: {
            source: userProfile.get('source-panel'),
            segmentation: userProfile.get('segmentation-panel'),
            visualisation: userProfile.get('visualisation-panel'),
            diplomatic: userProfile.get('diplomatic-panel')
        },
        blockShortcuts: false,
        fullSizeImage: false
    },
    computed: {
        selectedTranscription: {
            get() { return this.part.selectedTranscription; },
            set(newValue) { this.part.changeTranscription(newValue); }
        },
        imageSize() {
            return this.part.image.size[0]+'x'+this.part.image.size[1];
        },
        openedPanels() {
            return [this.show.source,
                    this.show.segmentation,
                    this.show.visualisation].filter(p=>p===true);
        },
        zoomScale: {
            get() {
                return this.zoom.scale || 1;
            },
            set(newValue) {
                let target = {x: this.$el.clientWidth/this.openedPanels.length/2-this.zoom.pos.x,
                              y: this.$el.clientHeight/this.openedPanels.length/2-this.zoom.pos.y};
                this.zoom.zoomTo(target, parseFloat(newValue)-this.zoom.scale);
            }
        }
    },
    watch: {
        openedPanels(n, o) {
            // wait for css
            Vue.nextTick(function() {
                if(this.$refs.segPanel) this.$refs.segPanel.refresh();
                if(this.$refs.visuPanel) this.$refs.visuPanel.refresh();
            }.bind(this));
        },
        'part.pk': function(n, o) {
            // set the new url
            window.history.pushState({},"",
                document.location.href.replace(/(part\/)\d+(\/edit)/,
                                               '$1'+this.part.pk+'$2'));

            // set the 'image' tab btn to select the corresponding image
            var tabUrl = new URL($('#images-tab-link').attr('href'), window.location.origin);
            tabUrl.searchParams.set('select', this.part.pk);
            $('#images-tab-link').attr('href', tabUrl);
        },
        blockShortcuts(n, o) {
            // make sure the segmenter doesnt trigger keyboard shortcuts either
            if (this.$refs.segPanel) this.$refs.segPanel.segmenter.disableShortcuts = n;
        }
    },

    components: {
        'sourcepanel': SourcePanel,
        'segmentationpanel': SegPanel,
        'visupanel': VisuPanel,
        'diplopanel': DiploPanel,
    },

    created() {
        // this.fetch();
        this.part.fetch(PART_ID);

        // bind all events emited from panels and such
        this.$on('update:transcription', function(lineTranscription) {
            this.part.pushTranscription(lineTranscription);
        }.bind(this));

        this.$on('create:line', function(line, cb) {
            this.part.createLine(line, cb);
        }.bind(this));
        this.$on('bulk_create:lines', function(line, cb) {
            this.part.bulkCreateLines(line, cb);
        }.bind(this));
        this.$on('update:line', function(line, cb) {
            this.part.updateLine(line, cb);
        }.bind(this));
        this.$on('bulk_update:lines', function(lines, cb) {
            this.part.bulkUpdateLines(lines, cb);
        }.bind(this));
        this.$on('delete:line', function(linePk, cb) {
            this.part.deleteLine(linePk, cb);
        }.bind(this));
        this.$on('bulk_delete:lines', function(pks, cb) {
            this.part.bulkDeleteLines(pks, cb);
        }.bind(this));

        this.$on('create:region', function(region, cb) {
            this.part.createRegion(region, cb);
        }.bind(this));
        this.$on('update:region', function(region, cb) {
            this.part.updateRegion(region, cb);
        }.bind(this));
        this.$on('delete:region', function(regionPk, cb) {
            this.part.deleteRegion(regionPk, cb);
        }.bind(this));

<<<<<<< HEAD
        this.$on('bulk_create:transcriptions', function(lines, cb) {
            this.part.bulkCreateLineTranscriptions(lines, cb);
        }.bind(this));

        this.$on('bulk_update:transcriptions', function(lines, cb) {
            this.part.bulkUpdateLineTranscriptions(lines, cb);
        }.bind(this));

        this.$on('line:move_to', function(linePK,to, cb) {
            this.part.move(linePK,to, cb);
        }.bind(this));
        
=======
>>>>>>> 9abfa1f8
        document.addEventListener('keydown', function(event) {
            if (this.blockShortcuts) return;
            if (event.keyCode == 33 ||  // page up
                (event.keyCode == (READ_DIRECTION == 'rtl'?39:37) && event.ctrlKey)) {  // arrow left

                this.getPrevious();
                event.preventDefault();
            } else if (event.keyCode == 34 ||   // page down
                       (event.keyCode == (READ_DIRECTION == 'rtl'?37:39) && event.ctrlKey)) {  // arrow right
                this.getNext();
                event.preventDefault();
            }
        }.bind(this));

        let debounced = _.debounce(function() {  // avoid calling this too often
            if(this.$refs.segPanel) this.$refs.segPanel.refresh();
            if(this.$refs.visuPanel) this.$refs.visuPanel.refresh();
        }.bind(this), 200);
        window.addEventListener('resize', debounced);

        // load the full size image when we reach a scale > 1
        this.zoom.events.addEventListener('wheelzoom.updated', function(ev) {
            let ratio = ev.target.clientWidth / this.part.image.size[0];
            if (this.zoom.scale  * ratio > 1) {
                this.fullSizeImage = true;
            }
        }.bind(this));
    },
    methods: {
        resetZoom() {
            this.zoom.reset();
        },

        getPrevious(ev) { return this.part.getPrevious(); },
        getNext(ev) { return this.part.getNext(); },

        toggleSource() {
            this.show.source =! this.show.source;
            userProfile.set('source-panel', this.show.source);
        },
        toggleSegmentation() {
            this.show.segmentation =! this.show.segmentation;
            userProfile.set('segmentation-panel', this.show.segmentation);
        },
        toggleVisualisation() {
            this.show.visualisation =! this.show.visualisation;
            userProfile.set('visualisation-panel', this.show.visualisation);
        },
        toggleDiplomatic() {
            this.show.diplomatic =! this.show.diplomatic;
            userProfile.set('diplomatic-panel', this.show.diplomatic);
        }
    }
});<|MERGE_RESOLUTION|>--- conflicted
+++ resolved
@@ -107,7 +107,6 @@
             this.part.deleteRegion(regionPk, cb);
         }.bind(this));
 
-<<<<<<< HEAD
         this.$on('bulk_create:transcriptions', function(lines, cb) {
             this.part.bulkCreateLineTranscriptions(lines, cb);
         }.bind(this));
@@ -119,9 +118,7 @@
         this.$on('line:move_to', function(linePK,to, cb) {
             this.part.move(linePK,to, cb);
         }.bind(this));
-        
-=======
->>>>>>> 9abfa1f8
+
         document.addEventListener('keydown', function(event) {
             if (this.blockShortcuts) return;
             if (event.keyCode == 33 ||  // page up
