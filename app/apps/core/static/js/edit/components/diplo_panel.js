var DiploPanel = BasePanel.extend({
    data() { return {
        editLine: null,
        save: false, //show save button
        updatedLines : [],
        createdLines : [],
        dragging: -1,
        lineDragged: null

    };},
    components: {
        'diploline': diploLine,
    },
<<<<<<< HEAD
=======
    created() {
        this.$on('update:transcription:content', function(linetranscription) {
            this.addToUpdatedLines(linetranscription);
        });
        this.$on('create:transcription', function(linetranscription) {
            this.createdLines.push(linetranscription);
        });
    },
>>>>>>> 62a23386
    methods:{
        toggleSave(){
            this.addToList();
            this.bulkUpdate();
            this.bulkCreate();
        },
<<<<<<< HEAD
        updateEditLine(position){
            if(position < this.part.lines.length && position >= 0) {
                this.setEditLine(this.part.lines[position]);
                let nextLine = this.$children[position];
=======
        setHeight() {
            this.$el.querySelector('.content-container').style.maxHeight = Math.round(this.part.image.size[1] * this.ratio) + 'px';
        },
        editNext(ev) {
            ev.preventDefault();
            let index = this.part.lines.indexOf(this.editLine);
            if(index < this.part.lines.length - 1) {
                this.setEditLine(this.part.lines[index + 1]);
                let nextLine = this.$children[index + 1];
>>>>>>> 62a23386
                nextLine.startEdit();
            }
        },
        onKeyDown(ev){
            let index = this.part.lines.indexOf(this.editLine);

            //disable shortcuts
            this.$parent.blockShortcuts = true;

            if(ev.keyCode==8 && this.getpositionCursor()==0){
                this.updateEditLine(index -1);
                let idx = this.part.lines.indexOf(this.editLine);
                for(let i=idx; i< this.$children.length; i++)
                {
                    let child = this.$children[i];
                    let nextLine = this.part.lines[i+1];
                    if(i == idx){
                        let content = child.line.transcription.content + nextLine.transcription.content;

                        child.setContent(content);
                    }
                    else if(nextLine){
                        child.setContent(nextLine.transcription.content);
                    }
                    else {
                        child.setContent("");
                    }
                    this.setpositionCursor("[id='"+ this.editLine.pk+ "']");
                    child.addToList();
                }
                this.toggleSave();
            }

            if(ev.keyCode == 13){
                let idx = this.part.lines.indexOf(this.editLine) ;
                if(idx < this.part.lines.length -1){
                // this.updateEditLine(index +1);
                this.carriage(ev,idx);
                }
            }

        },

        setEditLine(l) {
            this.editLine = l;
        },
        bulkUpdate(){
            if(this.updatedLines.length){
                this.$parent.$emit(
                    'bulk_update:transcriptions',
                    this.updatedLines,
                    function () {
                        this.updatedLines = [];
                    }.bind(this));
            }
        },
        bulkCreate(){
            if(this.createdLines.length){
                this.$parent.$emit(
                    'bulk_create:transcriptions',
                    this.createdLines,
                    function () {
                        this.createdLines = [];
                    }.bind(this));
            }
        },
        addToList(){
            for(let i=0;i<this.$children.length; i++) {
                let currentLine = this.$children[i];
                if(currentLine.line.transcription.content != currentLine.$content.textContent){
                    if(currentLine.line.transcription.pk)
                        this.addToUpdatedLines(currentLine.line.transcription);
                    else
                        this.createdLines.push(currentLine.line.transcription);
                }
            }
        },
        addToUpdatedLines(lt){
            let elt = this.updatedLines.find(l => l.pk === lt.pk);
            if(elt == undefined) {
                this.updatedLines.push(lt);
            } else {
                elt.content = lt.content;
                elt.version_updated_at = lt.version_updated_at;
            }
        },
        dragStart(line,ev){
            ev.dataTransfer.setData('Text', "#diplomatic-lines");
            ev.target.style.border = 'solid #33A2FF';
            ev.dataTransfer.dropEffect = 'move';
            let index = this.part.lines.indexOf(line);
            this.dragging = index;
            this.lineDragged = line.pk ;
        },
        dragEnd(){
            this.dragging = -1;
        },
        dragFinish(line, ev){
            let to = this.part.lines.indexOf(line);
            ev.target.style = '';
            this.moveLine(this.dragging, to);
            this.$parent.$emit('line:move_to',this.lineDragged,to,line.region, function () {
                this.dragging = -1;
                this.lineDragged = null;
            }.bind(this));
            this.$children[this.dragging].$el.querySelector('.line-order').removeAttribute('style');
        },
        moveLine(from, to) {
            if (to === -1) {
                return 0;
            } else {
                this.part.lines.splice(to, 0,this.part.lines.splice(from, 1)[0]);
            }
        },
        updateView() {
<<<<<<< HEAD
            this.$el.querySelector('.content-container').style.maxHeight = Math.round(this.part.image.size[1] * this.ratio) + 'px';
        },
        getpositionCursor() {
            return window.getSelection().getRangeAt(0).startOffset;
        },
        setpositionCursor(id) {
            const elt =  document.querySelector(id);
            const textNode = elt.childNodes[0];
            let  sel = window.getSelection();
            const range = document.createRange();
            range.setStart(textNode,textNode.length );  // Start at first character
            range.setEnd(textNode, textNode.length);
            sel.removeAllRanges();
            sel.addRange(range);
        },
        //return --> insert carriage return here and push rest of text of this line into the next line.
        // If there is text in the next line push that line one down etc. If there is no text in the next line dont push further
        carriage(ev,idx){
            ev.preventDefault();
            if (window.getSelection) {
                  var selection = window.getSelection(),
                  range = selection.getRangeAt(0),
                      br = document.createElement("br"),
                      textNode = document.createTextNode($("<div></div>").text()); //Passing " " directly will not end up being shown correctly
                  range.deleteContents();
                  range.insertNode(br);
                  range.collapse(false);
                  range.insertNode(textNode);
                  range.selectNodeContents(textNode);
                  selection.removeAllRanges();
                  selection.addRange(range);
                  let child = this.$children[idx+1];
                  let target = selection.anchorNode.nextSibling.parentNode ;
                  let html = target.innerHTML ;
                  let after_break = html.substring(html.indexOf('br')+3);

                  child.setContent(after_break + child.line.transcription.content);
                  target.innerHTML = html.substring(0, html.indexOf('<br')) + "</div>";
                  this.updateEditLine(idx+1);
                  return false;
            }

        }
=======
            this.setHeight();
        },
>>>>>>> 62a23386
    },
});<|MERGE_RESOLUTION|>--- conflicted
+++ resolved
@@ -11,41 +11,21 @@
     components: {
         'diploline': diploLine,
     },
-<<<<<<< HEAD
-=======
-    created() {
-        this.$on('update:transcription:content', function(linetranscription) {
-            this.addToUpdatedLines(linetranscription);
-        });
-        this.$on('create:transcription', function(linetranscription) {
-            this.createdLines.push(linetranscription);
-        });
-    },
->>>>>>> 62a23386
     methods:{
         toggleSave(){
             this.addToList();
             this.bulkUpdate();
             this.bulkCreate();
         },
-<<<<<<< HEAD
         updateEditLine(position){
             if(position < this.part.lines.length && position >= 0) {
                 this.setEditLine(this.part.lines[position]);
                 let nextLine = this.$children[position];
-=======
+                nextLine.startEdit();
+            }
+        },
         setHeight() {
             this.$el.querySelector('.content-container').style.maxHeight = Math.round(this.part.image.size[1] * this.ratio) + 'px';
-        },
-        editNext(ev) {
-            ev.preventDefault();
-            let index = this.part.lines.indexOf(this.editLine);
-            if(index < this.part.lines.length - 1) {
-                this.setEditLine(this.part.lines[index + 1]);
-                let nextLine = this.$children[index + 1];
->>>>>>> 62a23386
-                nextLine.startEdit();
-            }
         },
         onKeyDown(ev){
             let index = this.part.lines.indexOf(this.editLine);
@@ -159,8 +139,7 @@
             }
         },
         updateView() {
-<<<<<<< HEAD
-            this.$el.querySelector('.content-container').style.maxHeight = Math.round(this.part.image.size[1] * this.ratio) + 'px';
+            this.setHeight();
         },
         getpositionCursor() {
             return window.getSelection().getRangeAt(0).startOffset;
@@ -203,9 +182,6 @@
             }
 
         }
-=======
-            this.setHeight();
-        },
->>>>>>> 62a23386
     },
+
 });