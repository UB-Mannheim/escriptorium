<<<<<<< HEAD
var visuLine = LineBase.extend({
=======
const visuLine = Vue.extend({
    props: ['line', 'ratio'],
>>>>>>> 48d9492a
    updated() {
        this.$nextTick(this.reset);
    },
    methods: {
        computeLineHeight() {
            let lineHeight;
            if (this.line.mask) {
                let poly = this.line.mask.flat(1).map(pt => Math.round(pt));
                var area = 0;
                // A = 1/2(x_1y_2-x_2y_1+x_2y_3-x_3y_2+...+x_(n-1)y_n-x_ny_(n-1)+x_ny_1-x_1y_n), 
                for (let i=0; i<poly.length; i++) {
                    let j = (i+1) % poly.length; // loop back to 1
                    area += poly[i][0]*poly[j][1] - poly[j][0]*poly[i][1];
                }
                area = Math.abs(area*this.ratio);
                lineHeight = area / this.pathElement.getTotalLength();
            } else {
                lineHeight = 30;
            }
            
            lineHeight = Math.max(Math.min(Math.round(lineHeight), 100), 5);
            this.textElement.style.fontSize =  lineHeight * (1/2) + 'px';
        },
        
        computeTextLength() {
            content = this.line.transcription && this.line.transcription.content;
            if (content) {
                this.polyElement.setAttribute('stroke', 'none');
                this.pathElement.setAttribute('stroke', 'none');
                
                // adjust the text length to fit in the box
                let textLength = this.textElement.getComputedTextLength();
                let pathLength = this.pathElement.getTotalLength();
                if (textLength && pathLength) {
                    this.textElement.setAttribute('textLength', pathLength+'px');
                }
            } else {
                // TODO: not dry
                this.polyElement.setAttribute('stroke', 'lightgrey');
                this.pathElement.setAttribute('stroke', 'blue');
            }
        },
        edit() {
            this.$parent.editLine = this.line;
        },
        reset() {
            this.computeLineHeight();
            this.computeTextLength();
        },
    },
    computed: {
        polyElement() { return this.$el.querySelector('polygon'); },
        pathElement() { return this.$el.querySelector('path'); },
        textElement() { return this.$el.querySelector('text'); },
        textPathId() {
            return this.line ? 'textPath'+this.line.pk : '';
        },
<<<<<<< HEAD
=======
        maskPoints() {
            if (this.line == null || !this.line.mask) return '';
            return this.line.mask.map(pt => Math.round(pt[0]*this.ratio)+','+Math.round(pt[1]*this.ratio)).join(' ');
        },
>>>>>>> 48d9492a
        fakeBaseline() {
            // create a fake path based on the mask,
            var min = this.line.mask.reduce((minPt, curPt) => (curPt[0] < minPt[0]) ? curPt : minPt);
            var max = this.line.mask.reduce((maxPt, curPt) => (curPt[0] > maxPt[0]) ? curPt : maxPt);
            return [min, max];
        }
    }
});<|MERGE_RESOLUTION|>--- conflicted
+++ resolved
@@ -1,9 +1,6 @@
-<<<<<<< HEAD
-var visuLine = LineBase.extend({
-=======
+
 const visuLine = Vue.extend({
     props: ['line', 'ratio'],
->>>>>>> 48d9492a
     updated() {
         this.$nextTick(this.reset);
     },
@@ -61,13 +58,11 @@
         textPathId() {
             return this.line ? 'textPath'+this.line.pk : '';
         },
-<<<<<<< HEAD
-=======
+
         maskPoints() {
             if (this.line == null || !this.line.mask) return '';
             return this.line.mask.map(pt => Math.round(pt[0]*this.ratio)+','+Math.round(pt[1]*this.ratio)).join(' ');
         },
->>>>>>> 48d9492a
         fakeBaseline() {
             // create a fake path based on the mask,
             var min = this.line.mask.reduce((minPt, curPt) => (curPt[0] < minPt[0]) ? curPt : minPt);
