import json
import logging

from django.conf import settings
from django.contrib.auth.mixins import LoginRequiredMixin
from django.contrib.messages.views import SuccessMessageMixin
from django.core.exceptions import PermissionDenied
from django.core.paginator import Page, Paginator
from django.db import transaction
from django.db.models import Count, Q
from django.http import (
    Http404,
    HttpResponse,
    HttpResponseBadRequest,
    HttpResponseRedirect,
)
from django.shortcuts import get_object_or_404
from django.urls import reverse
<<<<<<< HEAD
from django.views.generic import View, TemplateView, ListView, DetailView
from django.views.generic import CreateView, UpdateView, DeleteView

from core.models import (Project, Document, DocumentPart, Metadata,
                         OcrModel, OcrModelRight, AlreadyProcessingException)

from core.forms import (ProjectForm,
                        DocumentForm,
                        MetadataFormSet,
                        DocumentOntologyForm,
                        ProjectShareForm,
                        DocumentShareForm,

                        BinarizeForm,
                        SegmentForm,
                        TranscribeForm,
                        SegTrainForm,
                        RecTrainForm,

                        UploadImageForm,
                        ModelUploadForm,
                        ModelRightsForm,
                        MigrateDocumentForm)
from imports.forms import ImportForm, ExportForm
=======
from django.utils.functional import cached_property
from django.utils.translation import gettext as _
from django.views.generic import (
    CreateView,
    DeleteView,
    DetailView,
    FormView,
    ListView,
    TemplateView,
    UpdateView,
    View,
)
from elasticsearch import exceptions

from core.forms import (
    BinarizeForm,
    DocumentForm,
    DocumentShareForm,
    MetadataFormSet,
    MigrateDocumentForm,
    ModelRightsForm,
    ModelUploadForm,
    ProjectForm,
    ProjectShareForm,
    RecTrainForm,
    SearchForm,
    SegmentForm,
    SegTrainForm,
    TranscribeForm,
    UploadImageForm,
)
from core.models import (
    AlreadyProcessingException,
    Document,
    DocumentPart,
    Metadata,
    OcrModel,
    OcrModelRight,
    Project,
)
from core.search import search_in_projects
from imports.forms import ExportForm, ImportForm
>>>>>>> c176d2a9
from reporting.models import TaskReport
from users.models import User

logger = logging.getLogger(__name__)


class Home(TemplateView):
    template_name = 'core/home.html'

    def get_context_data(self, *args, **kwargs):
        context = super().get_context_data(*args, **kwargs)
        context['VERSION_DATE'] = settings.VERSION_DATE
        context['KRAKEN_VERSION'] = settings.KRAKEN_VERSION
        return context


class ESPaginator(Paginator):

    def __init__(self, *args, **kwargs):
        self._count = kwargs.pop('total')
        super(ESPaginator, self).__init__(*args, **kwargs)

    @cached_property
    def count(self):
        return self._count

    def page(self, number):
        number = self.validate_number(number)
        return Page(self.object_list, number, self)


class Search(LoginRequiredMixin, FormView, TemplateView):
    template_name = 'core/search.html'
    form_class = SearchForm
    paginate_by = 100

    def get_context_data(self, **kwargs):
        context = super(Search, self).get_context_data(**kwargs)

        # No extra calculation if search feature is deactivated on the instance
        if settings.DISABLE_ELASTICSEARCH:
            return

        context['display_right_warning'] = False

        try:
            page = int(self.request.GET.get('page', '1'))
        except ValueError:
            page = 1

        # Search
        search = self.request.GET.get('query', '')

        user_projects = list(Project.objects.for_user_read(self.request.user).values_list('id', flat=True))
        try:
            project = int(self.request.GET.get('project', ''))

            if project in user_projects:
                projects = [project]
            else:
                projects = user_projects
                context['display_right_warning'] = True
        except ValueError:
            projects = user_projects

        try:
            es_results = search_in_projects(page, self.paginate_by, self.request.user.id, projects, search)
        except exceptions.ConnectionError as e:
            context['es_error'] = str(e)
            return context

        template_results = [self.convert_hit_to_template(hit) for hit in es_results['hits']['hits']]
        results = [result.values() for result in template_results]

        # Pagination
        paginator = ESPaginator(results, self.paginate_by, total=int(es_results['hits']['total']['value']))

        if page > paginator.num_pages:
            page = paginator.num_pages

        context['page_obj'] = paginator.page(page)
        context['is_paginated'] = paginator.num_pages > 1

        return context

    def convert_hit_to_template(self, hit):
        hit_source = hit['_source']
        bounding_box = hit_source['bounding_box']
        viewbox = " ".join([
            str(max([bounding_box[0] - 10, 0])),
            str(max([bounding_box[1] - 10, 0])),
            str(bounding_box[2] - bounding_box[0] + 20),
            str(bounding_box[3] - bounding_box[1] + 20)
        ])
        return {
            'content': hit.get('highlight', {}).get('content', [])[0],
            'part_pk': hit_source['document_part_id'],
            'document_pk': hit_source['document_id'],
            'score': hit['_score'],
            'img_url': hit_source['image_url'],
            'img_w': hit_source['image_width'],
            'img_h': hit_source['image_height'],
            'viewbox': viewbox,
            'larger': (bounding_box[2] - bounding_box[0]) > (bounding_box[3] - bounding_box[1])
        }

    def get_form_kwargs(self):
        kwargs = super().get_form_kwargs()
        kwargs['search'] = self.request.GET.get('query')
        kwargs['project'] = self.request.GET.get('project')
        kwargs['user'] = self.request.user
        return kwargs

    def get_success_url(self):
        return reverse('search')


class PerPageMixin():
    MAX_PAGINATE_BY = 50

    def get_context_data(self, **kwargs):
        context = super().get_context_data(**kwargs)
        context['select_per_page'] = True
        return context

    def get_paginate_by(self, queryset):
        try:
            _paginate_by = int(self.request.GET.get("paginate_by", self.paginate_by))
        except ValueError:
            _paginate_by = self.paginate_by
        return _paginate_by if _paginate_by <= self.MAX_PAGINATE_BY else self.paginate_by


class ProjectList(LoginRequiredMixin, PerPageMixin, ListView):
    model = Project
    paginate_by = 10

    def get_queryset(self):
        return (Project.objects
                .for_user_read(self.request.user)
                .annotate(documents_count=Count('documents'))
                .select_related('owner'))


class CreateProject(LoginRequiredMixin, SuccessMessageMixin, CreateView):
    model = Project
    form_class = ProjectForm
    success_message = _("Project created successfully!")

    def get_success_url(self):
        return reverse('projects-list')

    def form_valid(self, form):
        form.instance.owner = self.request.user
        response = super().form_valid(form)
        return response


class DocumentsList(LoginRequiredMixin, PerPageMixin, ListView):
    model = Document
    paginate_by = 10

    def get_queryset(self):
        self.project = (Project.objects
                        .get(slug=self.kwargs['slug']))
        try:
            Project.objects.for_user_read(self.request.user).get(pk=self.project.pk)
        except Project.DoesNotExist:
            raise PermissionDenied

        # Note: using subqueries for last edited part and first part (thumbnail)
        # to lower the amount of queries will make the sql time sky rocket!
        qs = (Document.objects
              .for_user(self.request.user)
              .filter(project=self.project)
              .prefetch_related('tags', 'parts', 'shared_with_groups', 'shared_with_users')
              )
        for tag in self.request.GET.getlist('tags'):
            qs = qs.filter(tags__name=tag)

        return qs

    def get_context_data(self, **kwargs):
        context = super().get_context_data(**kwargs)
        context['project'] = self.project
        context['document_tags'] = list(self.project.document_tags.values())
        if self.project.owner == self.request.user:
            context['share_form'] = ProjectShareForm(instance=self.project,
                                                     request=self.request)

            context['can_create_document'] = True
        else:
            # can only create a new document if the whole project as been shared
            # not if some specific documents
            try:
                context['can_create_document'] = (Project.objects
                                                  .for_user_write(self.request.user)
                                                  .get(slug=self.kwargs['slug']))
            except Project.DoesNotExist:
                context['can_create_document'] = False

        context['filters'] = self.request.GET.getlist('tags')

        return context


class DocumentMixin():
    def get_success_url(self):
        return reverse('document-update', kwargs={'pk': self.object.pk})

    def get_form_kwargs(self):
        kwargs = super().get_form_kwargs()
        kwargs['request'] = self.request
        return kwargs

    def get_metadata_formset(self, *args, instance=None):
        if instance:
            qs = (Metadata.objects.filter(Q(public=True)
                                          | Q(documentmetadata__document=instance))
                  .distinct())
        else:
            qs = Metadata.objects.filter(public=True)
        return MetadataFormSet(*args, instance=instance, form_kwargs={'choices': qs})

    def get_object(self):
        obj = super().get_object()
        try:
            # we fetched the object already, now we check that the user has perms to edit it
            Document.objects.for_user(self.request.user).get(pk=obj.pk)
        except Document.DoesNotExist:
            raise PermissionDenied
        return obj


class CreateDocument(LoginRequiredMixin, SuccessMessageMixin, DocumentMixin, CreateView):
    model = Document
    form_class = DocumentForm

    success_message = _("Document created successfully!")

    def get_form(self, *args, **kwargs):
        form = super().get_form(*args, **kwargs)
        form.initial = {'project': self.project}
        return form

    def get_context_data(self, **kwargs):
        context = super().get_context_data(**kwargs)
        context['metadata_form'] = self.get_metadata_formset()
        return context

    def dispatch(self, request, *args, **kwargs):
        try:
            self.project = (Project.objects
                            .for_user_write(self.request.user)
                            .get(slug=self.request.resolver_match.kwargs['slug']))
        except Project.DoesNotExist:
            raise PermissionDenied
        return super().dispatch(request, *args, **kwargs)

    def post(self, request, *args, **kwargs):
        form = self.get_form()
        self.object = None
        metadata_form = self.get_metadata_formset(self.request.POST)
        if form.is_valid() and metadata_form.is_valid():
            return self.form_valid(form, metadata_form)
        else:
            return self.form_invalid(form)

    def form_valid(self, form, metadata_form):
        form.instance.owner = self.request.user
        response = super().form_valid(form)
        # form.save() has been called, we have an object
        metadata_form.instance = self.object
        metadata_form.save()
        return response


class UpdateDocument(LoginRequiredMixin, SuccessMessageMixin, DocumentMixin, UpdateView):
    model = Document
    form_class = DocumentForm
    success_message = _("Document saved successfully!")

    def get_context_data(self, **kwargs):
        context = super().get_context_data(**kwargs)
        context['can_publish'] = self.object.owner == self.request.user
        if 'metadata_form' not in kwargs:
            context['metadata_form'] = self.get_metadata_formset(instance=self.object)

        if self.object.owner == self.request.user:
            context['share_form'] = DocumentShareForm(instance=self.object,
                                                      request=self.request)
            context['migrate_form'] = MigrateDocumentForm(instance=self.object,
                                                          request=self.request)

        return context

    def post(self, request, *args, **kwargs):
        self.object = self.get_object()
        form = self.get_form()
        form.initial = {'project': self.object.project}
        metadata_form = self.get_metadata_formset(self.request.POST, instance=self.object)
        if form.is_valid() and metadata_form.is_valid():
            return self.form_valid(form, metadata_form)
        else:
            return self.form_invalid(form, metadata_form)

    def form_invalid(self, form, metadata_form):
        return self.render_to_response(self.get_context_data(
            form=form, metadata_form=metadata_form))

    def form_valid(self, form, metadata_form):
        with transaction.atomic():
            response = super().form_valid(form)
            # at this point the document is saved
            metadata_form.save()
        return response


class DocumentOntology(LoginRequiredMixin, SuccessMessageMixin, DocumentMixin, UpdateView):
    model = Document
    form_class = DocumentOntologyForm
    template_name = "core/document_ontology.html"
    success_message = _("Ontology saved successfully!")

    def get_success_url(self):
        return reverse('document-ontology', kwargs={'pk': self.object.pk})


class DocumentImages(LoginRequiredMixin, DocumentMixin, DetailView):
    model = Document
    template_name = "core/document_images.html"

    def get_context_data(self, **kwargs):
        context = super().get_context_data(**kwargs)
        context['has_disk_storage_left'] = settings.DISABLE_QUOTAS or self.request.user.has_free_disk_storage()
        context['has_cpu_minutes_left'] = settings.DISABLE_QUOTAS or self.request.user.has_free_cpu_minutes()
        context['has_gpu_minutes_left'] = settings.DISABLE_QUOTAS or self.request.user.has_free_gpu_minutes()

        context['upload_form'] = UploadImageForm(document=self.object, user=self.request.user)

        # process forms
        context['binarize_form'] = BinarizeForm(self.object, self.request.user)
        context['segment_form'] = SegmentForm(self.object, self.request.user)
        context['transcribe_form'] = TranscribeForm(self.object, self.request.user)
        context['segtrain_form'] = SegTrainForm(self.object, self.request.user)
        context['rectrain_form'] = RecTrainForm(self.object, self.request.user)

        context['import_form'] = ImportForm(self.object, self.request.user)
        context['export_form'] = ExportForm(self.object, self.request.user)
        return context


class ShareDocument(LoginRequiredMixin, SuccessMessageMixin, UpdateView):
    model = Document
    form_class = DocumentShareForm
    success_message = _("Document shared successfully!")
    http_method_names = ('post',)

    def get_form_kwargs(self):
        kwargs = super().get_form_kwargs()
        kwargs['request'] = self.request
        return kwargs

    def get_success_url(self):
        return reverse('document-update', kwargs={'pk': self.object.pk})

    def get_queryset(self):
        return Document.objects.filter(owner=self.request.user)


class DeleteDocumentUserShare(LoginRequiredMixin, View):
    http_method_names = ('post',)

    def post(self, *args, **kwargs):
        try:
            document = Document.objects.get(pk=self.request.POST['document'])
        except KeyError:
            raise HttpResponseBadRequest

        document.shared_with_users.remove(self.request.user)
        return HttpResponseRedirect(self.get_success_url(document))

    def get_success_url(self, document):
        if 'next' in self.request.GET:
            return self.request.GET.get('next')
        else:
            return reverse('documents-list', kwargs={'slug': document.project.slug})


class ShareProject(LoginRequiredMixin, SuccessMessageMixin, UpdateView):
    model = Project
    form_class = ProjectShareForm
    success_message = _("Project shared successfully!")
    http_method_names = ('post',)

    def get_form_kwargs(self):
        kwargs = super().get_form_kwargs()
        kwargs['request'] = self.request
        return kwargs

    def get_success_url(self):
        return reverse('documents-list', kwargs={'slug': self.object.slug})

    def get_queryset(self):
        return Project.objects.filter(owner=self.request.user)


class DeleteProjectUserShare(LoginRequiredMixin, View):
    http_method_names = ('post',)

    def post(self, *args, **kwargs):
        try:
            project = Project.objects.get(pk=self.request.POST['project'])
        except KeyError:
            raise HttpResponseBadRequest

        project.shared_with_users.remove(self.request.user)
        return HttpResponseRedirect(self.get_success_url())

    def get_success_url(self):
        if 'next' in self.request.GET:
            return self.request.GET.get('next')
        else:
            return reverse('projects-list')


class PublishDocument(LoginRequiredMixin, SuccessMessageMixin, UpdateView):
    model = Document
    fields = ['workflow_state']
    http_method_names = ('post',)

    def get_queryset(self):
        return Document.objects.filter(owner=self.request.user)

    def get_success_message(self, form_data):
        if self.object.is_archived:
            return _("Document archived successfully!")
        else:
            return _("Document published successfully!")

    def get_success_url(self):
        if self.object.is_archived:
            return reverse('documents-list', kwargs={'slug': self.object.project.slug})
        else:
            return reverse('document-update', kwargs={'pk': self.object.pk})


class DocumentPartsProcessAjax(LoginRequiredMixin, View):
    # TODO: move to api
    http_method_names = ('post',)

    def get_document(self):
        return Document.objects.for_user(self.request.user).get(pk=self.kwargs['pk'])

    def post(self, request, *args, **kwargs):
        try:
            document = self.get_document()
        except Document.DoesNotExist:
            return HttpResponse(json.dumps({'status': 'Not Found'}),
                                status=404, content_type="application/json")

        task = self.request.POST.get('task')
        if task == 'binarize':
            form_class = BinarizeForm
        elif task == 'segment':
            form_class = SegmentForm
        elif task == 'transcribe':
            form_class = TranscribeForm
        elif task == 'segtrain':
            form_class = SegTrainForm
        elif task == 'train':
            form_class = RecTrainForm

        form = form_class(document,
                          self.request.user,
                          self.request.POST,
                          self.request.FILES)

        if form.is_valid():
            try:
                form.process()
            except AlreadyProcessingException:
                return HttpResponse(json.dumps({'status': 'error', 'error': 'Already processing.'}),
                                    content_type="application/json", status=400)
            return HttpResponse(json.dumps({'status': 'ok'}), content_type="application/json")
        else:
            return HttpResponse(json.dumps({'status': 'error', 'error': json.dumps(form.errors)}),
                                content_type="application/json", status=400)


class DocumentDetail(DetailView):
    model = Document


class EditPart(LoginRequiredMixin, DetailView):
    model = DocumentPart
    pk_url_kwarg = 'part_pk'
    template_name = "core/document_part_edit.html"
    http_method_names = ('get',)

    def get_object(self):
        obj = super().get_object()
        try:
            # we fetched the object already, now we check that the user has perms to edit it
            Document.objects.for_user(self.request.user).get(pk=obj.document.pk)
        except Document.DoesNotExist:
            raise PermissionDenied
        return obj

    def get_queryset(self):
        return DocumentPart.objects.filter(
            document=self.kwargs.get('pk')).select_related('document')

    def get_context_data(self, **kwargs):
        context = super().get_context_data(**kwargs)
        # Note: a bit confusing but this view uses the same base template than UpdateDocument
        # so we need context['object'] = document
        context['object'] = self.object.document
        context['document'] = self.object.document
        context['part'] = self.object
        return context

    def dispatch(self, *args, **kwargs):
        if 'part_pk' not in self.kwargs:
            try:
                first = self.get_queryset()[0]
                return HttpResponseRedirect(reverse('document-part-edit',
                                                    kwargs={'pk': first.document.pk,
                                                            'part_pk': first.pk}))
            except IndexError:
                raise Http404
        else:
            return super().dispatch(*args, **kwargs)


class DocumentModels(LoginRequiredMixin, PerPageMixin, ListView):
    model = OcrModel
    template_name = "core/models_list/document_models.html"
    http_method_names = ('get',)
    paginate_by = 20

    def get_queryset(self):
        try:
            self.document = Document.objects.for_user(self.request.user).get(pk=self.kwargs.get('document_pk'))
        except Document.DoesNotExist:
            raise PermissionDenied
        return self.document.ocr_models.all()

    def get_context_data(self, **kwargs):
        context = super().get_context_data(**kwargs)
        context['document'] = self.document
        context['object'] = self.document  # legacy
        return context


class UserModels(LoginRequiredMixin, PerPageMixin, ListView):
    model = OcrModel
    template_name = "core/models_list/main.html"
    http_method_names = ('get',)
    paginate_by = 20

    def get_queryset(self):
        user = self.request.user
        models = OcrModel.objects.exclude(file="").filter(
            Q(public=True)
            | Q(owner=user)
            | Q(ocr_model_rights__user=user)
            | Q(ocr_model_rights__group__user=user)
        ).distinct()

        script_filter = self.request.GET.get('script_filter', '')
        if script_filter:
            models = models.filter(script__name=script_filter)

        return models

    def get_context_data(self, **kwargs):
        context = super().get_context_data(**kwargs)
        context['script_filter'] = self.request.GET.get('script_filter', '')
        return context


class ModelUpload(LoginRequiredMixin, SuccessMessageMixin, CreateView):
    model = OcrModel
    form_class = ModelUploadForm
    success_message = _("Model uploaded successfully!")

    def get_success_url(self):
        return reverse('user-models')

    def form_valid(self, form):
        form.instance.owner = self.request.user
        return super().form_valid(form)

    def get_context_data(self, **kwargs):
        context = super().get_context_data(**kwargs)
        context['has_disk_storage_left'] = settings.DISABLE_QUOTAS or self.request.user.has_free_disk_storage()
        return context

    def get_form_kwargs(self):
        kwargs = super().get_form_kwargs()
        kwargs.update({'user': self.request.user})
        return kwargs


class ModelDelete(LoginRequiredMixin, SuccessMessageMixin, DeleteView):
    model = OcrModel
    success_message = _("Model deleted successfully!")

    def get_queryset(self):
        return OcrModel.objects.filter(owner=self.request.user)

    def get_success_url(self):
        if 'next' in self.request.GET:
            return self.request.GET.get('next')
        else:
            return reverse('user-models')


class ModelCancelTraining(LoginRequiredMixin, SuccessMessageMixin, DetailView):
    model = OcrModel
    http_method_names = ('post',)

    def get_success_url(self):
        if 'next' in self.request.GET:
            return self.request.GET.get('next')
        else:
            return reverse('user-models')

    def post(self, request, *args, **kwargs):
        model = self.get_object()
        try:
            model.cancel_training()
        except Exception as e:
            logger.exception(e)
            return HttpResponse({'status': 'failed'}, status=400,
                                content_type="application/json")
        else:
            return HttpResponseRedirect(self.get_success_url())


class ModelRights(LoginRequiredMixin, SuccessMessageMixin, CreateView):
    model = OcrModelRight
    template_name = "core/models_list/rights/main.html"
    success_message = _("Right added successfully!")
    form_class = ModelRightsForm

    def get_context_data(self, **kwargs):
        model = get_object_or_404(OcrModel, pk=self.kwargs['pk'])

        if self.request.user != model.owner or model.public:
            raise PermissionDenied

        kwargs['object_list'] = model.ocr_model_rights.all()
        kwargs['model_name'] = model.name

        return super().get_context_data(**kwargs)

    def get_form_kwargs(self):
        kwargs = super().get_form_kwargs()
        kwargs.update({'ocr_model_id': self.kwargs['pk']})
        return kwargs

    def form_valid(self, form):
        form.instance.ocr_model = OcrModel.objects.get(pk=self.kwargs['pk'])
        return super().form_valid(form)

    def get_success_url(self):
        return reverse('model-rights', kwargs={'pk': self.kwargs['pk']})


class ModelRightDelete(LoginRequiredMixin, SuccessMessageMixin, DeleteView):
    model = OcrModelRight
    template_name = 'core/models_list/rights/delete.html'
    success_message = _("Right deleted successfully!")

    def get_context_data(self, **kwargs):
        model = get_object_or_404(OcrModel, pk=self.kwargs['modelPk'])

        if self.request.user != model.owner or model.public:
            raise PermissionDenied

        return super().get_context_data(**kwargs)

    def get_success_url(self):
        return reverse('model-rights', kwargs={'pk': self.kwargs['modelPk']})


class DocumentsTasksList(LoginRequiredMixin, TemplateView):
    template_name = 'core/documents_tasks_list.html'

    def get_context_data(self, **kwargs):
        context = super().get_context_data(**kwargs)

        context['task_states'] = {state: label for state, label in TaskReport.WORKFLOW_STATE_CHOICES}
        context['users'] = {
            user.id: user.username for user in User.objects.all()
        } if self.request.user and self.request.user.is_staff else {}

        return context


class MigrateDocument(ShareDocument):
    form_class = MigrateDocumentForm
    success_message = _("Document was successfully migrated to the selected project!")<|MERGE_RESOLUTION|>--- conflicted
+++ resolved
@@ -16,32 +16,6 @@
 )
 from django.shortcuts import get_object_or_404
 from django.urls import reverse
-<<<<<<< HEAD
-from django.views.generic import View, TemplateView, ListView, DetailView
-from django.views.generic import CreateView, UpdateView, DeleteView
-
-from core.models import (Project, Document, DocumentPart, Metadata,
-                         OcrModel, OcrModelRight, AlreadyProcessingException)
-
-from core.forms import (ProjectForm,
-                        DocumentForm,
-                        MetadataFormSet,
-                        DocumentOntologyForm,
-                        ProjectShareForm,
-                        DocumentShareForm,
-
-                        BinarizeForm,
-                        SegmentForm,
-                        TranscribeForm,
-                        SegTrainForm,
-                        RecTrainForm,
-
-                        UploadImageForm,
-                        ModelUploadForm,
-                        ModelRightsForm,
-                        MigrateDocumentForm)
-from imports.forms import ImportForm, ExportForm
-=======
 from django.utils.functional import cached_property
 from django.utils.translation import gettext as _
 from django.views.generic import (
@@ -84,7 +58,6 @@
 )
 from core.search import search_in_projects
 from imports.forms import ExportForm, ImportForm
->>>>>>> c176d2a9
 from reporting.models import TaskReport
 from users.models import User
 
