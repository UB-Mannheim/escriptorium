import re
import logging
import math
import os
import json
import functools
import subprocess
import uuid
from PIL import Image
from datetime import datetime
from shapely import affinity
from shapely.geometry import Polygon, LineString

from django.db import models, transaction
from django.db.models import Q, Prefetch
from django.db.models.signals import pre_delete
from django.conf import settings
from django.contrib.auth import get_user_model
from django.contrib.auth.models import Group
from django.contrib.postgres.fields import JSONField
from django.core.validators import FileExtensionValidator
from django.dispatch import receiver
from django.forms import ValidationError
from django.utils.functional import cached_property
from django.utils.text import slugify
from django.utils.translation import gettext_lazy as _

from celery.task.control import inspect, revoke
from celery import chain
from django_redis import get_redis_connection
from easy_thumbnails.files import get_thumbnailer
from ordered_model.models import OrderedModel
from kraken import blla, rpred
from kraken.binarization import nlbin
from kraken.lib import vgsl, models as kraken_models
from kraken.lib.util import is_bitonal
from kraken.lib.segmentation import calculate_polygonal_environment

from versioning.models import Versioned
from core.tasks import (segtrain, train, binarize,
                        lossless_compression, convert, segment, transcribe,
                        generate_part_thumbnails)
from users.consumers import send_event

redis_ = get_redis_connection()
User = get_user_model()
logger = logging.getLogger(__name__)


class ProcessFailureException(Exception):
    pass


class AlreadyProcessingException(Exception):
    pass


class Typology(models.Model):
    name = models.CharField(max_length=128)

    # if True, is visible as a choice in the ontology edition in a new document
    public = models.BooleanField(default=False)
    # if True, is a valid choice by default in a new document
    default = models.BooleanField(default=False)

    class Meta:
        abstract = True

    def __str__(self):
        return self.name


class DocumentType(Typology):
    pass


class DocumentPartType(Typology):
    pass


class BlockType(Typology):
    pass


class LineType(Typology):
    pass


class Metadata(models.Model):
    name = models.CharField(max_length=128, unique=True)
    cidoc_id = models.CharField(max_length=8, null=True, blank=True)
    public = models.BooleanField(default=False)

    class Meta:
        ordering = ('name',)

    def __str__(self):
        return self.name


class Script(models.Model):
    TEXT_DIRECTION_HORIZONTAL_LTR = 'horizontal-lr'
    TEXT_DIRECTION_HORIZONTAL_RTL = 'horizontal-rl'
    TEXT_DIRECTION_VERTICAL_LTR = 'vertical-lr'
    TEXT_DIRECTION_VERTICAL_RTL = 'vertical-rl'
    TEXT_DIRECTION_TTB = 'ttb'
    TEXT_DIRECTION_CHOICES = (
        ((TEXT_DIRECTION_HORIZONTAL_LTR, _("Horizontal l2r")),
         (TEXT_DIRECTION_HORIZONTAL_RTL, _("Horizontal r2l")),
         (TEXT_DIRECTION_VERTICAL_LTR, _("Vertical l2r")),
         (TEXT_DIRECTION_VERTICAL_RTL, _("Vertical r2l")),
         (TEXT_DIRECTION_TTB, _("Top to bottom")))
    )

    name = models.CharField(max_length=128)
    name_fr = models.CharField(max_length=128, blank=True)
    iso_code = models.CharField(max_length=4, blank=True)
    text_direction = models.CharField(max_length=64, default='horizontal-lr',
                                      choices=TEXT_DIRECTION_CHOICES)

    class Meta:
        ordering = ('name',)

    def __str__(self):
        return self.name


class DocumentMetadata(models.Model):
    document = models.ForeignKey('core.Document', on_delete=models.CASCADE)
    key = models.ForeignKey(Metadata, on_delete=models.CASCADE)
    value = models.CharField(max_length=512)

    def __str__(self):
        return '%s:%s' % (self.document.name, self.key.name)


class DocumentManager(models.Manager):
    def get_queryset(self):
        return super().get_queryset().select_related('typology')

    def for_user(self, user):
        # return the list of editable documents
        # Note: Monitor this query
        return (Document.objects
                .filter(Q(owner=user)
                        | (Q(workflow_state__gt=Document.WORKFLOW_STATE_DRAFT)
                           & (Q(shared_with_users=user)
                              | Q(shared_with_groups__in=user.groups.all()))))
                .exclude(workflow_state=Document.WORKFLOW_STATE_ARCHIVED)
                .prefetch_related('shared_with_groups', 'transcriptions')
                .select_related('typology')
                .distinct())


class Document(models.Model):
    WORKFLOW_STATE_DRAFT = 0
    WORKFLOW_STATE_SHARED = 1  # editable a viewable by shared_with people
    WORKFLOW_STATE_PUBLISHED = 2  # viewable by the world
    WORKFLOW_STATE_ARCHIVED = 3  #
    WORKFLOW_STATE_CHOICES = (
        (WORKFLOW_STATE_DRAFT, _("Draft")),
        (WORKFLOW_STATE_SHARED, _("Shared")),
        (WORKFLOW_STATE_PUBLISHED, _("Published")),
        (WORKFLOW_STATE_ARCHIVED, _("Archived")),
    )
    READ_DIRECTION_LTR = 'ltr'
    READ_DIRECTION_RTL = 'rtl'
    READ_DIRECTION_CHOICES = (
        (READ_DIRECTION_LTR, _("Left to right")),
        (READ_DIRECTION_RTL, _("Right to left")),
    )

    name = models.CharField(max_length=512)

    owner = models.ForeignKey(User, null=True, on_delete=models.SET_NULL)
    workflow_state = models.PositiveSmallIntegerField(
        default=WORKFLOW_STATE_DRAFT,
        choices=WORKFLOW_STATE_CHOICES)
    shared_with_users = models.ManyToManyField(User, blank=True,
                                               verbose_name=_("Share with users"),
                                               related_name='shared_documents')
    shared_with_groups = models.ManyToManyField(Group, blank=True,
                                                verbose_name=_("Share with teams"),
                                                related_name='shared_documents')

    main_script = models.ForeignKey(Script, null=True, blank=True, on_delete=models.SET_NULL)
    read_direction = models.CharField(
        max_length=3,
        choices=READ_DIRECTION_CHOICES,
        default=READ_DIRECTION_LTR
    )
    typology = models.ForeignKey(DocumentType, null=True, blank=True, on_delete=models.SET_NULL)

    # A list of Typology(ies) which are valid to this document. Part of the document's ontology.
    valid_block_types = models.ManyToManyField(BlockType, blank=True, related_name='valid_in')
    valid_line_types = models.ManyToManyField(LineType, blank=True, related_name='valid_in')

    created_at = models.DateTimeField(auto_now_add=True)
    updated_at = models.DateTimeField(auto_now=True)

    metadatas = models.ManyToManyField(Metadata, through=DocumentMetadata, blank=True)

    objects = DocumentManager()

    class Meta:
        ordering = ('-updated_at',)

    def __str__(self):
        return self.name

    def save(self, *args, **kwargs):
        res = super().save(*args, **kwargs)
        Transcription.objects.get_or_create(document=self, name=_(Transcription.DEFAULT_NAME))
        return res

    @property
    def is_shared(self):
        return self.workflow_state in [self.WORKFLOW_STATE_PUBLISHED,
                                       self.WORKFLOW_STATE_SHARED]

    @property
    def is_published(self):
        return self.workflow_state == self.WORKFLOW_STATE_PUBLISHED

    @property
    def is_archived(self):
        return self.workflow_state == self.WORKFLOW_STATE_ARCHIVED

    @cached_property
    def is_transcribing(self):
        return (self.parts.filter(workflow_state__gte=DocumentPart.WORKFLOW_STATE_TRANSCRIBING)
                .first() is not None)

    @cached_property
    def default_text_direction(self):
        if self.main_script:
            if self.main_script.text_direction == Script.TEXT_DIRECTION_HORIZONTAL_RTL:
                return 'rtl'
            else:
                return 'ltr'
        else:
            if self.read_direction == self.READ_DIRECTION_RTL:
                return 'rtl'
            else:
                return 'ltr'

    @property
    def training_model(self):
        return self.ocr_models.filter(training=True).first()


def document_images_path(instance, filename):
    return 'documents/{0}/{1}'.format(instance.document.pk, filename)


class DocumentPart(OrderedModel):
    """
    Represents a physical part of a larger document that is usually a page
    """
    name = models.CharField(max_length=512, blank=True)
    image = models.ImageField(upload_to=document_images_path)
    original_filename = models.CharField(max_length=1024, blank=True)
    source = models.CharField(max_length=1024, blank=True)
    bw_backend = models.CharField(max_length=128, default='kraken')
    bw_image = models.ImageField(upload_to=document_images_path,
                                 null=True, blank=True,
                                 help_text=_("Binarized image needs to be the same size as original image."))
    typology = models.ForeignKey(DocumentPartType, null=True, blank=True,
                                 on_delete=models.SET_NULL)
    document = models.ForeignKey(Document, on_delete=models.CASCADE, related_name='parts')
    order_with_respect_to = 'document'

    created_at = models.DateTimeField(auto_now_add=True)
    updated_at = models.DateTimeField(auto_now=True)

    WORKFLOW_STATE_CREATED = 0
    WORKFLOW_STATE_CONVERTING = 1
    WORKFLOW_STATE_CONVERTED = 2
    # WORKFLOW_STATE_BINARIZING = 3  # legacy
    # WORKFLOW_STATE_BINARIZED = 4
    WORKFLOW_STATE_SEGMENTING = 5
    WORKFLOW_STATE_SEGMENTED = 6
    WORKFLOW_STATE_TRANSCRIBING = 7
    WORKFLOW_STATE_CHOICES = (
        (WORKFLOW_STATE_CREATED, _("Created")),
        (WORKFLOW_STATE_CONVERTING, _("Converting")),
        (WORKFLOW_STATE_CONVERTED, _("Converted")),
        (WORKFLOW_STATE_SEGMENTING, _("Segmenting")),
        (WORKFLOW_STATE_SEGMENTED, _("Segmented")),
        (WORKFLOW_STATE_TRANSCRIBING, _("Transcribing")),
    )
    workflow_state = models.PositiveSmallIntegerField(
        choices=WORKFLOW_STATE_CHOICES,
        default=WORKFLOW_STATE_CREATED)

    # this is denormalized because it's too heavy to calculate on the fly
    transcription_progress = models.PositiveSmallIntegerField(default=0)

    class Meta(OrderedModel.Meta):
        pass

    def __str__(self):
        if self.name:
            return self.name
        return '%s %d' % (self.typology or _("Element"), self.order + 1)

    @property
    def title(self):
        return str(self)

    @property
    def converted(self):
        return self.workflow_state >= self.WORKFLOW_STATE_CONVERTED

    @property
    def binarized(self):
        try:
            self.bw_image.file
        except ValueError:
            # catches ValueError: The 'bw_image' attribute has no file associated with it.
            return False
        else:
            return True

    @property
    def segmented(self):
        return self.lines.count() > 0

    @property
    def has_masks(self):
        try:
            # Note: imposing a limit and catching IndexError is faster than counting
            self.lines.exclude(mask=None)[0]
            return True
        except IndexError:
            return False

    @property
    def filename(self):
        return self.original_filename or os.path.split(self.image.path)[1]

    def calculate_progress(self):
        total = self.lines.count()
        if not total:
            return 0
        transcribed = LineTranscription.objects.filter(line__document_part=self).count()
        self.transcription_progress = min(int(transcribed / total * 100), 100)

    def recalculate_ordering(self, read_direction=None):
        """
        Re-order the lines of the DocumentPart depending on read direction.
        """
        read_direction = read_direction or self.document.read_direction
        # imgbox = ((0, 0), (self.image.width, self.image.height))
        if read_direction == Document.READ_DIRECTION_RTL:
            origin_box = [self.image.width, 0]
        else:
            origin_box = [0, 0]

        def distance(x, y):
            return math.sqrt(sum([(a - b) ** 2 for a, b in zip(x, y)]))

        def poly_origin_pt(shape):
            return min(shape, key=lambda pt: distance(pt, origin_box))

        def line_origin_pt(line):
            if read_direction == Document.READ_DIRECTION_RTL:
                return line[-1]
            else:
                return line[0]

        # fetch all lines and regroup them by block
        qs = self.lines.select_related('block').all()
        ls = list(qs)
        if len(ls) == 0:
            return
        ords = list(map(lambda l: (line_origin_pt(l.baseline) if l.baseline
                                   else poly_origin_pt(l.mask))[0], ls))
        averageLineHeight = (max(ords) - min(ords)) / len(ords)

        def cmp_lines(a, b):
            # cache origin pts for efficiency
            if not hasattr(a, 'origin_pt'):
                a.origin_pt = line_origin_pt(a.baseline) if a.baseline else poly_origin_pt(a.mask)
            if not hasattr(b, 'origin_pt'):
                b.origin_pt = line_origin_pt(b.baseline) if b.baseline else poly_origin_pt(b.mask)

            try:
                if a.block != b.block:
                    pt1 = poly_origin_pt(a.block.box) if a.block else a.origin_pt
                    pt2 = poly_origin_pt(b.block.box) if b.block else b.origin_pt

                    # when comparing blocks we can use the distance
                    return distance(pt1, origin_box) - distance(pt2, origin_box)
                else:
                    pt1 = a.origin_pt
                    pt2 = b.origin_pt

                    # # 2 lines more or less on the same level
                    if abs(pt1[1] - pt2[1]) < averageLineHeight:
                        return distance(pt1, origin_box) - distance(pt2, origin_box)
                return pt1[1] - pt2[1]
            except TypeError as e:  # invalid line
                return 0

        # sort depending on the distance to the origin
        ls.sort(key=functools.cmp_to_key(lambda a, b: cmp_lines(a, b)))
        # one query / line, super gory
        for order, line in enumerate(ls):
            if line.order != order:
                line.order = order
                line.save()

    def save(self, *args, **kwargs):
        new = self.pk is None
        instance = super().save(*args, **kwargs)
        if new:
            self.task('convert')
            send_event('document', self.document.pk, "part:new", {"id": self.pk})
        else:
            self.calculate_progress()
        return instance

    def delete(self, *args, **kwargs):
        redis_.delete('process-%d' % self.pk)
        send_event('document', self.document.pk, "part:delete", {
            "id": self.pk
        })
        return super().delete(*args, **kwargs)

    @cached_property
    def tasks(self):
        try:
            return json.loads(redis_.get('process-%d' % self.pk) or '{}')
        except json.JSONDecodeError:
            return {}

    @property
    def workflow(self):
        w = {}
        if self.workflow_state == self.WORKFLOW_STATE_CONVERTING:
            w['convert'] = 'ongoing'
        elif self.workflow_state > self.WORKFLOW_STATE_CONVERTING:
            w['convert'] = 'done'
        if self.workflow_state == self.WORKFLOW_STATE_SEGMENTING:
            w['segment'] = 'ongoing'
        elif self.workflow_state > self.WORKFLOW_STATE_SEGMENTING:
            w['segment'] = 'done'
        if self.workflow_state == self.WORKFLOW_STATE_TRANSCRIBING:
            w['transcribe'] = 'done'

        # check on redis for reruns
        for task_name in ['core.tasks.binarize', 'core.tasks.segment', 'core.tasks.transcribe']:
            if task_name in self.tasks:
                if self.tasks[task_name]['status'] == 'pending':
                    w[task_name.split('.')[-1]] = 'pending'
                elif self.tasks[task_name]['status'] in ['before_task_publish', 'task_prerun']:
                    w[task_name.split('.')[-1]] = 'ongoing'
                elif self.tasks[task_name]['status'] == 'canceled':
                    w[task_name.split('.')[-1]] = 'canceled'
                elif self.tasks[task_name]['status'] in ['task_failure', 'error']:
                    w[task_name.split('.')[-1]] = 'error'
        return w

    def tasks_finished(self):
        try:
            return len([t for t in self.workflow if t['status'] != 'done']) == 0
        except (KeyError, TypeError):
            return True

    def in_queue(self):
        statuses = self.tasks.values()
        try:
            return (len([t for t in statuses if t['status'] == 'ongoing']) == 0 and
                    len([t for t in statuses if t['status']
                         in ['pending', 'before_task_publish']]) > 0)
        except (KeyError, TypeError):
            return False

    def cancel_tasks(self):
        uncancelable = ['core.tasks.convert',
                        'core.tasks.lossless_compression',
                        'core.tasks.generate_part_thumbnails']
        if self.workflow_state == self.WORKFLOW_STATE_SEGMENTING:
            self.workflow_state = self.WORKFLOW_STATE_CONVERTED
            self.save()

        for task_name, task in self.tasks.items():
            if task_name not in uncancelable:
                if 'task_id' in task:  # if not, it is still pending
                    revoke(task['task_id'], terminate=True)
                redis_.set('process-%d' % self.pk, json.dumps({task_name: {"status": "canceled"}}))

    def recoverable(self):
        now = round(datetime.utcnow().timestamp())
        try:
            return len([task for task in self.tasks
                        if getattr(task, 'timestamp', 0) +
                        getattr(settings, 'TASK_RECOVER_DELAY', 60*60*24) > now]) != 0
        except KeyError:
            return True  # probably old school stored task

    def recover(self):
        i = inspect()
        # Important: this is really slow!
        queued = ([task['id'] for queue in i.scheduled().values() for task in queue] +
                  [task['id'] for queue in i.active().values() for task in queue] +
                  [task['id'] for queue in i.reserved().values() for task in queue])

        data = self.tasks

        for task_name in [task_name for task_name in data.keys()
                          if task_name not in queued]:
            # redis seems desync, but it could really be pending!
            # but if it is it doesn't really matter since state will be updated when the worker pick it up.
            del data[task_name]

        tasks_map = {  # map a task to a workflow state it should go back to if failed
            'core.tasks.convert': (self.WORKFLOW_STATE_CONVERTING,
                                   self.WORKFLOW_STATE_CREATED),
            'core.tasks.segment': (self.WORKFLOW_STATE_SEGMENTING,
                                   self.WORKFLOW_STATE_CONVERTED),
            'core.tasks.transcribe': (self.WORKFLOW_STATE_TRANSCRIBING,
                                      self.WORKFLOW_STATE_SEGMENTED),
        }
        for task_name in tasks_map:
            if self.workflow_state == tasks_map[task_name][0] and task_name not in data:
                data[task_name] = {"status": "error"}
                self.workflow_state = tasks_map[task_name][1]

        redis_.set('process-%d' % self.pk, json.dumps(data))
        self.save()

    def convert(self):
        if not getattr(settings, 'ALWAYS_CONVERT', False):
            return

        if self.workflow_state < self.WORKFLOW_STATE_CONVERTING:
            self.workflow_state = self.WORKFLOW_STATE_CONVERTING
            self.save()

        old_name = self.image.file.name
        filename, extension = os.path.splitext(old_name)
        if extension != ".png":
            new_name = filename + ".png"
            error = subprocess.check_call(["convert", old_name, new_name])
            if error:
                raise RuntimeError("Error trying to convert file(%s) to png.")

            self.image = new_name.split(settings.MEDIA_ROOT)[1][1:]
            os.remove(old_name)

        if self.workflow_state < self.WORKFLOW_STATE_CONVERTED:
            self.workflow_state = self.WORKFLOW_STATE_CONVERTED

        with Image.open(self.image.path) as im:
            if is_bitonal(im):
                self.bw_image = self.image

        self.save()

    def compress(self):
        if not getattr(settings, 'COMPRESS_ENABLE', True):
            return
        filename, extension = os.path.splitext(self.image.file.name)
        if extension != 'png':
            return
        opti_name = filename + '_opti.png'
        try:
            subprocess.check_call(["pngcrush", "-q", self.image.file.name, opti_name])
        except Exception as e:
            # Note: let it fail it's fine
            logger.exception("png optimization failed for %s." % filename)
            if settings.DEBUG:
                raise e
        else:
            os.rename(opti_name, self.image.file.name)

    def binarize(self, threshold=None):
        fname = os.path.basename(self.image.file.name)
        # should be formated to png already by by lossless_compression but better safe than sorry
        form = None
        f_, ext = os.path.splitext(self.image.file.name)
        if ext[1] in ['.jpg', '.jpeg', '.JPG', '.JPEG', '']:
            if ext:
                logger.warning('jpeg does not support 1bpp images. Forcing to png.')
            form = 'png'
            fname = '%s.%s' % (f_, form)
        bw_file_name = 'bw_' + fname
        bw_file = os.path.join(os.path.dirname(self.image.file.name), bw_file_name)
        with Image.open(self.image.path) as im:
            # threshold, zoom, escale, border, perc, range, low, high
            if threshold is not None:
                res = nlbin(im, threshold)
            else:
                res = nlbin(im)
            res.save(bw_file, format=form)

        self.bw_image = document_images_path(self, bw_file_name)
        self.save()

    def segment(self, steps=None, text_direction=None, read_direction=None,
                model=None, override=False):
        """
        steps: lines regions masks
        """
        self.workflow_state = self.WORKFLOW_STATE_SEGMENTING
        self.save()

        if model:
            model_path = model.file.path
        else:
            model_path = settings.KRAKEN_DEFAULT_SEGMENTATION_MODEL
        model_ = vgsl.TorchVGSLModel.load_model(model_path)
        # TODO: check model_type [None, 'recognition', 'segmentation']
        #    &  seg_type [None, 'bbox', 'baselines']

        im = Image.open(self.image.file.name)
        # will be fixed sometime in the future
        # if model_.one_channel_mode == '1':
        #     # TODO: need to binarize, probably not live...
        #     if not self.bw_image:
        #         self.binarize()
        #     im = Image.open(self.bw_image.file.name)
        # elif model_.one_channel_mode == 'L':
        #     im = Image.open(self.image.file.name).convert('L')
        # else:
        #     im = Image.open(self.image.file.name)

        options = {
            'device': getattr(settings, 'KRAKEN_TRAINING_DEVICE', 'cpu'),
            'model': model_
        }
        if text_direction:
            options['text_direction'] = text_direction

        with transaction.atomic():
            # cleanup pre-existing
            if steps in ['lines', 'both'] and override:
                self.lines.all().delete()
            if steps in ['regions', 'both'] and override:
                self.blocks.all().delete()

            res = blla.segment(im, **options)

            if steps in ['regions', 'both']:
                block_types = {t.name: t for t in self.document.valid_block_types.all()}
                for region_type, regions in res['regions'].items():
                    for region in regions:
                        Block.objects.create(
                            document_part=self,
                            typology=block_types.get(region_type),
                            box=region)

            regions = self.blocks.all()
            if steps in ['lines', 'both']:
                line_types = {t.name: t for t in self.document.valid_line_types.all()}
                for line in res['lines']:
                    mask = line['boundary'] if line['boundary'] is not None else None
                    baseline = line['baseline']

                    # calculate if the center of the line is contained in one of the region
                    # (pick the first one that matches)
                    center = LineString(baseline).interpolate(0.5, normalized=True)
                    region = next((r for r in regions if Polygon(r.box).contains(center)), None)

                    Line.objects.create(
                        document_part=self,
                        typology=line_types.get(line['script']),
                        block=region,
                        baseline=baseline,
                        mask=mask)

        im.close()

        self.workflow_state = self.WORKFLOW_STATE_SEGMENTED
        self.save()
        self.recalculate_ordering(read_direction=read_direction)

<<<<<<< HEAD
    def transcribe(self, model, text_direction=None):
        trans, created = Transcription.objects.get_or_create(
            name='kraken:' + model.name,
            document=self.document)
        model_ = kraken_models.load_any(model.file.path)
        lines = self.lines.all()
        text_direction = (text_direction
                          or (self.document.main_script
                              and self.document.main_script.text_direction)
                          or 'horizontal-lr')

        with Image.open(self.image.file.name) as im:
            for line in lines:
                if not line.baseline:
                    bounds = {
                        'boxes': [line.box],
                        'text_direction': text_direction,
                        'type': 'baselines',
                        # 'script_detection': True
                    }
                else:
                    bounds = {
                        'lines': [{'baseline': line.baseline,
                                   'boundary': line.mask,
                                   'text_direction': text_direction,
                                   'script': 'default'}],  # self.document.main_script.name
                        'type': 'baselines',
                        # 'selfcript_detection': True
                    }
                it = rpred.rpred(
                        model_, im,
                        bounds=bounds,
                        pad=16,  # TODO: % of the image?
                        bidi_reordering=True)
                lt, created = LineTranscription.objects.get_or_create(
                    line=line, transcription=trans)
                for pred in it:
                    lt.content = pred.prediction
                lt.save()
=======
    def transcribe(self, model=None, text_direction=None):
        if model:
            trans, created = Transcription.objects.get_or_create(
                name='kraken:' + model.name,
                document=self.document)
            model_ = kraken_models.load_any(model.file.path)
            lines = self.lines.all()
            text_direction = (text_direction
                              or (self.document.main_script
                                  and self.document.main_script.text_direction)
                              or 'horizontal-lr')

            with Image.open(self.image.file.name) as im:
                for line in lines:
                    if not line.baseline:
                        bounds = {
                            'boxes': [line.box],
                            'text_direction': text_direction,
                            'type': 'baselines',
                            # 'script_detection': True
                        }
                    else:
                        bounds = {
                            'lines': [{'baseline': line.baseline,
                                       'boundary': line.mask,
                                       'text_direction': text_direction,
                                       'script': 'default'}],  # self.document.main_script.name
                            'type': 'baselines',
                            # 'selfcript_detection': True
                        }
                    it = rpred.rpred(
                            model_, im,
                            bounds=bounds,
                            pad=16,  # TODO: % of the image?
                            bidi_reordering=True)
                    lt, created = LineTranscription.objects.get_or_create(
                        line=line, transcription=trans)
                    for pred in it:
                        lt.content = pred.prediction
                        lt.graphs = [(char, pred.cuts[i], float(pred.confidences[i]))
                                     for i, char in enumerate(pred.prediction)]
                    lt.save()
        else:
            Transcription.objects.get_or_create(
                name='manual',
                document=self.document)
>>>>>>> c7356ca2

        self.workflow_state = self.WORKFLOW_STATE_TRANSCRIBING
        self.calculate_progress()
        self.save()

    def chain_tasks(self, *tasks):
        redis_.set('process-%d' % self.pk, json.dumps({tasks[-1].name: {"status": "pending"}}))
        chain(*tasks).delay()

    def task(self, task_name, commit=True, **kwargs):
        if not self.tasks_finished():
            raise AlreadyProcessingException
        tasks = []
        if task_name == 'convert' or self.workflow_state < self.WORKFLOW_STATE_CONVERTED:
            sig = convert.si(self.pk)

            if getattr(settings, 'THUMBNAIL_ENABLE', True):
                sig.link(chain(lossless_compression.si(self.pk),
                               generate_part_thumbnails.si(self.pk)))
            else:
                sig.link(lossless_compression.si(self.pk))
            tasks.append(sig)

        if task_name == 'binarize':
            tasks.append(binarize.si(self.pk, **kwargs))

        if (task_name == 'segment' or (task_name == 'transcribe'
                                       and not self.segmented)):
            tasks.append(segment.si(self.pk, **kwargs))

        if task_name == 'transcribe':
            tasks.append(transcribe.si(self.pk, **kwargs))

        if commit:
            self.chain_tasks(*tasks)

        return tasks

    def make_masks(self, only=None):
        im = Image.open(self.image).convert('L')
        lines = list(self.lines.all())  # needs to store the qs result
        to_calc = [l for l in lines if (only and l.pk in only) or (only is None)]

        for line in to_calc:
            context = [l.baseline for l in lines if l.pk != line.pk]
            if line.block:
                poly = line.block.box
                poly.append(line.block.box[0])  # close it
                context.append(poly)

            mask = calculate_polygonal_environment(
                im,
                [line.baseline],
                suppl_obj=context,
                scale=(1200, 0))
            if mask[0]:
                line.mask = mask[0]
                line.save()

        return to_calc

    def rotate(self, angle):
        """
        Rotates everything in this document part around the center by a given angle (in degrees):
        images, lines and regions.
        Changes the file system image path to deal with browser cache.
        """
        angle_match = re.search(r'_rot(\d+)', self.image.name)
        old_angle = angle_match and int(angle_match.group(1)) or 0
        new_angle = (old_angle + angle) % 360

        def update_name(fpath, old_angle=old_angle,  new_angle=new_angle):
            # we need to change the name of the file to avoid all kind of cache issues
            if old_angle:
                if new_angle:
                    new_name = re.sub(r'(_rot)'+str(old_angle), r'\g<1>'+str(new_angle), fpath)
                else:
                    new_name = re.sub(r'_rot'+str(old_angle), '', fpath)
            else:
                # if there was no angle before, there is one now
                name, ext = os.path.splitext(fpath)
                new_name = f'{name}_rot{new_angle}{ext}'
            return new_name

        # rotate image
        with Image.open(self.image.file.name) as im:
            # store center point while it's open with old bounds
            center = (im.width/2, im.height/2)
            rim = im.rotate(360-angle, expand=True, fillcolor=None)

            # the image size is shifted so we need to calculate by which offset
            # to update points accordingly
            new_center = (rim.width/2, rim.height/2)
            offset = (center[0]-new_center[0], center[1]-new_center[1])

            # Note: self.image.file.name (full path) != self.image.name (relative path)
            rim.save(update_name(self.image.file.name))
            rim.close()
            # save the updated file name in db
            self.image = update_name(self.image.name)

        # rotate bw image
        if self.bw_image:
            with Image.open(self.bw_image.file.name) as im:
                rim = im.rotate(360-angle, expand=True)
                rim.save(update_name(self.bw_image.file.name))
                rim.close()
                self.bw_image = update_name(self.bw_image.name)

        self.save()

        get_thumbnailer(self.image).get_thumbnail(settings.THUMBNAIL_ALIASES['']['large'])

        # rotate lines
        for line in self.lines.all():
            if line.baseline:
                poly = affinity.rotate(LineString(line.baseline), angle, origin=center)
                line.baseline = [(int(x-offset[0]), int(y-offset[1])) for x, y in poly.coords]
            if line.mask:
                poly = affinity.rotate(Polygon(line.mask), angle, origin=center)
                line.mask = [(int(x-offset[0]), int(y-offset[1])) for x, y in poly.exterior.coords]
            line.save()

        # rotate regions
        for region in self.blocks.all():
            poly = affinity.rotate(Polygon(region.box), angle, origin=center)
            region.box = [(int(x-offset[0]), int(y-offset[1])) for x, y in poly.exterior.coords]
            region.save()

    def crop(self, x1, y1, x2, y2):
        """
        Crops the image ouside the rectangle defined
        by top left (x1, y1) and bottom right (x2, y2) points.
        Moves the lines and regions accordingly.
        """
        with Image.open(self.image.file.name) as im:
            cim = im.crop((x1, y1, x2, y2))
            cim.save(self.image.file.name)
            cim.close()

        if self.bw_image:
            with Image.open(self.image.file.name) as im:
                cim = im.crop((x1, y1, x2, y2))
                cim.save(self.image.file.name)
                cim.close()

        for line in self.lines.all():
            if line.baseline:
                line.baseline = [(int(x-x1), int(y-y1)) for x, y in line.baseline]
            if line.mask:
                line.mask = [(int(x-x1), int(y-y1)) for x, y in line.mask]
            line.save()

        for region in self.blocks.all():
            region.box = [(int(x-x1), int(y-y1)) for x, y in region.box]
            region.save()

    def enforce_line_order(self):
        # django-ordered-model doesn't care about unicity and linearity...
        lines = self.lines.order_by('order', 'pk')
        for i, line in enumerate(lines):
            if line.order != i:
                logger.debug('Enforcing line order %d : %d' % (line.pk, i))
                line.order = i
                line.save()


def validate_polygon(value):
    if value is None:
        return
    try:
        value[0][0]
    except (TypeError, KeyError, IndexError):
        raise ValidationError(
            _('%(value)s is not a polygon - a 2 dimensional array.'),
            params={'value': value})


def validate_2_points(value):
    if value is None:
        return
    if len(value) < 2:
        raise ValidationError(
            _('Polygon needs to have at least 2 points, it has %(length)d: %(value)s.'),
            params={'length': len(value), 'value': value})


def validate_3_points(value):
    if value is None:
        return
    if len(value) < 3:
        raise ValidationError(
            _('Polygon needs to have at least 3 points, it has %(length)d: %(value)s.'),
            params={'length': len(value), 'value': value})


class Block(OrderedModel, models.Model):
    """
    Represents a visualy close group of graphemes (characters) bound by the same semantic
    example: a paragraph, a margin note or floating text
    """
    # box = models.BoxField()  # in case we use PostGIS
    box = JSONField(validators=[validate_polygon, validate_3_points])
    typology = models.ForeignKey(BlockType, null=True, blank=True,
                                 on_delete=models.SET_NULL)
    document_part = models.ForeignKey(DocumentPart, on_delete=models.CASCADE,
                                      related_name='blocks')
    order_with_respect_to = 'document_part'

    external_id = models.CharField(max_length=128, blank=True, null=True)

    class Meta(OrderedModel.Meta):
        pass

    @property
    def coordinates_box(self):
        """
        Cast the box field to the format [xmin, ymin, xmax, ymax]
        to make it usable to calculate VPOS, HPOS, WIDTH, HEIGHT for Alto
        """
        return [*map(min, *self.box), *map(max, *self.box)]

    @property
    def width(self):
        return self.coordinates_box[2] - self.coordinates_box[0]

    @property
    def height(self):
        return self.coordinates_box[3] - self.coordinates_box[1]

    def make_external_id(self):
        self.external_id = 'eSc_textblock_%s' % str(uuid.uuid4())[:8]

    def save(self, *args, **kwargs):
        if self.external_id is None:
            self.make_external_id()
        return super().save(*args, **kwargs)


class LineManager(models.Manager):
    def prefetch_transcription(self, transcription):
        return (self.get_queryset().order_by('order')
                                   .prefetch_related(
                                       Prefetch('transcriptions',
                                                to_attr='transcription',
                                                queryset=LineTranscription.objects.filter(
                                                    transcription=transcription))))


class Line(OrderedModel):  # Versioned,
    """
    Represents a segmented line from a DocumentPart
    """
    # box = gis_models.PolygonField()  # in case we use PostGIS
    # Closed Polygon: [[x1, y1], [x2, y2], ..]
    mask = JSONField(null=True, blank=True, validators=[validate_polygon, validate_3_points])
    # Polygon: [[x1, y1], [x2, y2], ..]
    baseline = JSONField(null=True, blank=True, validators=[validate_polygon, validate_2_points])
    document_part = models.ForeignKey(DocumentPart,
                                      on_delete=models.CASCADE,
                                      related_name='lines')
    block = models.ForeignKey(Block, null=True, blank=True, on_delete=models.SET_NULL, related_name='lines')
    script = models.CharField(max_length=8, null=True, blank=True)  # choices ??
    # text direction
    order_with_respect_to = 'document_part'
    # version_ignore_fields = ('document_part', 'order')

    typology = models.ForeignKey(LineType, null=True, blank=True,
                                 on_delete=models.SET_NULL)

    external_id = models.CharField(max_length=128, blank=True, null=True)

    objects = LineManager()

    class Meta(OrderedModel.Meta):
        pass

    def __str__(self):
        return '%s#%d' % (self.document_part, self.order)

    @property
    def width(self):
        return self.box[2] - self.box[0]

    @property
    def height(self):
        return self.box[3] - self.box[1]

    def get_box(self):
        if self.mask:
            return [*map(min, *self.mask), *map(max, *self.mask)]
        else:
            return [*map(min, *self.baseline), *map(max, *self.baseline)]

    def set_box(self, box):
        self.mask = [(box[0], box[1]),
                     (box[0], box[3]),
                     (box[2], box[3]),
                     (box[2], box[1])]

    box = cached_property(get_box, set_box)

    def make_external_id(self):
        self.external_id = 'eSc_line_%s' % str(uuid.uuid4())[:8]

    def save(self, *args, **kwargs):
        if self.external_id is None:
            self.make_external_id()
        return super().save(*args, **kwargs)


class Transcription(models.Model):
    name = models.CharField(max_length=512)
    document = models.ForeignKey(Document, on_delete=models.CASCADE,
                                 related_name='transcriptions')
    created_at = models.DateTimeField(auto_now_add=True)
    updated_at = models.DateTimeField(auto_now=True)
    archived = models.BooleanField(default=False)

    DEFAULT_NAME = 'manual'

    class Meta:
        ordering = ('-updated_at',)
        unique_together = (('name', 'document'),)

    def __str__(self):
        return self.name

    def archive(self):
        self.archived = True
        self.save()


class LineTranscription(Versioned, models.Model):
    """
    Represents a transcribded line of a document part in a given transcription
    """
    transcription = models.ForeignKey(Transcription, on_delete=models.CASCADE)
    content = models.CharField(blank=True, default="", max_length=2048)
    # graphs = [  # WIP
    # {c: <graph_code>, bbox: ((x1, y1), (x2, y2)), confidence: 0-1}
    # ]
    graphs = JSONField(null=True, blank=True)  # on postgres it maps to jsonb!

    # nullable in case we re-segment ?? for now we lose data.
    line = models.ForeignKey(Line, null=True, on_delete=models.CASCADE,
                             related_name='transcriptions')
    version_ignore_fields = ('line', 'transcription')

    class Meta:
        unique_together = (('line', 'transcription'),)

    @property
    def text(self):
        return re.sub('<[^<]+?>', '', self.content)


def models_path(instance, filename):
    fn, ext = os.path.splitext(filename)
    return 'models/%d/%s%s' % (instance.document.pk, slugify(fn), ext)


class OcrModel(Versioned, models.Model):
    name = models.CharField(max_length=256)
    file = models.FileField(upload_to=models_path, null=True,
                            validators=[FileExtensionValidator(
                                allowed_extensions=['mlmodel'])])

    MODEL_JOB_SEGMENT = 1
    MODEL_JOB_RECOGNIZE = 2
    MODEL_JOB_CHOICES = (
        (MODEL_JOB_SEGMENT, _("Segment")),
        (MODEL_JOB_RECOGNIZE, _("Recognize"))
    )
    job = models.PositiveSmallIntegerField(choices=MODEL_JOB_CHOICES)
    owner = models.ForeignKey(User, null=True, on_delete=models.SET_NULL)
    training = models.BooleanField(default=False)
    training_epoch = models.PositiveSmallIntegerField(default=0)
    training_accuracy = models.FloatField(default=0.0)
    training_total = models.IntegerField(default=0)
    training_errors = models.IntegerField(default=0)
    document = models.ForeignKey(Document,
                                 related_name='ocr_models',
                                 default=None, on_delete=models.CASCADE)
    script = models.ForeignKey(Script, blank=True, null=True, on_delete=models.SET_NULL)

    version_ignore_fields = ('name', 'owner', 'document', 'script', 'training')
    version_history_max_length = None  # keep em all

    class Meta:
        ordering = ('-version_updated_at',)
        permissions = (('can_train', 'Can train models'),)

    def __str__(self):
        return self.name

    @cached_property
    def accuracy_percent(self):
        return self.training_accuracy * 100

    def segtrain(self, document, parts_qs, user=None):
        segtrain.delay(self.pk,
                       list(parts_qs.values_list('pk', flat=True)),
                       user_pk=user and user.pk or None)

    def train(self, parts_qs, transcription, user=None):
        train.delay(list(parts_qs.values_list('pk', flat=True)),
                    transcription.pk,
                    model_pk=self.pk,
                    user_pk=user and user.pk or None)

    def cancel_training(self):
        try:
            if self.job == self.MODEL_JOB_RECOGNIZE:
                task_id = json.loads(redis_.get('training-%d' % self.pk))['task_id']
            elif self.job == self.MODEL_JOB_SEGMENT:
                task_id = json.loads(redis_.get('segtrain-%d' % self.pk))['task_id']
        except (TypeError, KeyError):
            raise ProcessFailureException(_("Couldn't find the training task."))
        else:
            if task_id:
                revoke(task_id, terminate=True)
                self.training = False
                self.save()

    # versioning
    def pack(self, **kwargs):
        # we use the name kraken generated
        kwargs['file'] = kwargs.get('file', self.file.name)
        return super().pack(**kwargs)

    def revert(self, revision):
        # we want the file to be swaped but the filename to stay the same
        for version in self.versions:
            if version['revision'] == revision:
                current_filename = self.file.path
                target_filename = os.path.join(settings.MEDIA_ROOT, version['data']['file'])
                tmp_filename = current_filename + '.tmp'
                break
        else:
            raise ValueError("Revision %s not found for %s" % (revision, self))
        os.rename(current_filename, tmp_filename)
        os.rename(target_filename, current_filename)
        os.rename(tmp_filename, target_filename)
        super().revert(revision)

    def delete_revision(self, revision):
        for version in self.versions:
            if version['revision'] == revision:
                os.remove(os.path.join(settings.MEDIA_ROOT, version['data']['file']))
                break
        super().delete_revision(revision)


@receiver(pre_delete, sender=DocumentPart, dispatch_uid='thumbnails_delete_signal')
def delete_thumbnails(sender, instance, using, **kwargs):
    thumbnailer = get_thumbnailer(instance.image)
    thumbnailer.delete_thumbnails()
    thumbnailer = get_thumbnailer(instance.bw_image)
    thumbnailer.delete_thumbnails()<|MERGE_RESOLUTION|>--- conflicted
+++ resolved
@@ -677,7 +677,6 @@
         self.save()
         self.recalculate_ordering(read_direction=read_direction)
 
-<<<<<<< HEAD
     def transcribe(self, model, text_direction=None):
         trans, created = Transcription.objects.get_or_create(
             name='kraken:' + model.name,
@@ -717,54 +716,6 @@
                 for pred in it:
                     lt.content = pred.prediction
                 lt.save()
-=======
-    def transcribe(self, model=None, text_direction=None):
-        if model:
-            trans, created = Transcription.objects.get_or_create(
-                name='kraken:' + model.name,
-                document=self.document)
-            model_ = kraken_models.load_any(model.file.path)
-            lines = self.lines.all()
-            text_direction = (text_direction
-                              or (self.document.main_script
-                                  and self.document.main_script.text_direction)
-                              or 'horizontal-lr')
-
-            with Image.open(self.image.file.name) as im:
-                for line in lines:
-                    if not line.baseline:
-                        bounds = {
-                            'boxes': [line.box],
-                            'text_direction': text_direction,
-                            'type': 'baselines',
-                            # 'script_detection': True
-                        }
-                    else:
-                        bounds = {
-                            'lines': [{'baseline': line.baseline,
-                                       'boundary': line.mask,
-                                       'text_direction': text_direction,
-                                       'script': 'default'}],  # self.document.main_script.name
-                            'type': 'baselines',
-                            # 'selfcript_detection': True
-                        }
-                    it = rpred.rpred(
-                            model_, im,
-                            bounds=bounds,
-                            pad=16,  # TODO: % of the image?
-                            bidi_reordering=True)
-                    lt, created = LineTranscription.objects.get_or_create(
-                        line=line, transcription=trans)
-                    for pred in it:
-                        lt.content = pred.prediction
-                        lt.graphs = [(char, pred.cuts[i], float(pred.confidences[i]))
-                                     for i, char in enumerate(pred.prediction)]
-                    lt.save()
-        else:
-            Transcription.objects.get_or_create(
-                name='manual',
-                document=self.document)
->>>>>>> c7356ca2
 
         self.workflow_state = self.WORKFLOW_STATE_TRANSCRIBING
         self.calculate_progress()
