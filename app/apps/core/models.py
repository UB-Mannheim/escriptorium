--- conflicted
+++ resolved
@@ -20,11 +20,7 @@
 from django.core.files.uploadedfile import File
 from django.core.validators import FileExtensionValidator
 from django.db import models, transaction
-<<<<<<< HEAD
-from django.db.models import Avg, Prefetch, Q, Sum
-=======
-from django.db.models import JSONField, Prefetch, Q, Sum
->>>>>>> 015c4a38
+from django.db.models import Avg, JSONField, Prefetch, Q, Sum
 from django.db.models.functions import Coalesce, Length
 from django.db.models.signals import pre_delete
 from django.dispatch import receiver
