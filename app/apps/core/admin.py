--- conflicted
+++ resolved
@@ -1,26 +1,9 @@
 from django.contrib import admin
 
-<<<<<<< HEAD
-from core.models import (Project,
-                         Document,
-                         DocumentPart,
-                         Metadata,
-                         DocumentMetadata,
-                         DocumentTag,
-                         LineTranscription,
-                         OcrModel,
-                         OcrModelDocument,
-                         OcrModelRight,
-                         Script,
-                         DocumentType,
-                         DocumentPartType,
-                         BlockType,
-                         LineType,
-                         AnnotationType,
-                         AnnotationTaxonomy,
-                         AnnotationComponent)
-=======
 from core.models import (
+    AnnotationComponent
+    AnnotationTaxonomy,
+    AnnotationType,
     BlockType,
     Document,
     DocumentMetadata,
@@ -37,7 +20,6 @@
     Project,
     Script,
 )
->>>>>>> c176d2a9
 
 
 class MetadataInline(admin.TabularInline):
