--- conflicted
+++ resolved
@@ -24,13 +24,8 @@
 
 
 class DocumentAdmin(admin.ModelAdmin):
-<<<<<<< HEAD
     list_display = ['pk', 'name', 'owner', 'project']
-    inlines = (MetadataInline,)
-=======
-    list_display = ['pk', 'name', 'owner']
     inlines = (MetadataInline, OcrModelDocumentInline)
->>>>>>> 48c706b7
 
 
 class DocumentPartAdmin(admin.ModelAdmin):
