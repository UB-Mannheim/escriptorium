--- conflicted
+++ resolved
@@ -66,15 +66,9 @@
       - db
       - redis
     volumes:
-<<<<<<< HEAD
-      - static_volume:/usr/src/app/static
-      - media_volume:/usr/src/app/media
-    command: celery multi start -E -A escriptorium worker -l INFO
-=======
       - ./static/:/usr/src/app/static
       - ./media/:/usr/src/app/media
-    command: celery -E -A escriptorium worker -l INFO
->>>>>>> 723e5680
+    command: celery multi start -E -A escriptorium worker -l INFO
 
   celerybeat:
     build:
